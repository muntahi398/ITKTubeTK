--- conflicted
+++ resolved
@@ -111,9 +111,6 @@
     -DTubeTK_USE_SUPERBUILD:BOOL=FALSE
     -DITK_DIR:PATH=${ITK_DIR}
     -DGenerateCLP_DIR:PATH=${prefix}/lib/GenerateCLP
-<<<<<<< HEAD
-    -DBUILD_SHARED_LIBS:BOOL=${shared}
-=======
     -DBUILD_TESTING:BOOL=${BUILD_TESTING}
     -DBUILD_SHARED_LIBS:BOOL=${BUILD_SHARED_LIBS}
     -DBUILD_DOCUMENTATION:BOOL=${BUILD_DOCUMENTATION}
@@ -125,7 +122,6 @@
     -DMAKECOMMAND:STRING=${MAKECOMMAND}
     -DSITE:STRING=${SITE}
     -DTubeTK_USE_KWSTYLE:BOOL=${TubeTK_USE_KWSTYLE}
->>>>>>> 26274d6a
   SOURCE_DIR ${CMAKE_CURRENT_SOURCE_DIR}
   BINARY_DIR ${CMAKE_BINARY_DIR}/CMakeExternals/Build/TubeTK-inner
   DEPENDS
