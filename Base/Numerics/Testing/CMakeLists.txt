--- conflicted
+++ resolved
@@ -85,7 +85,6 @@
 
 add_test( tubeBaseNumericsPrintTest
   ${BASE_NUMERICS_TESTS}
-<<<<<<< HEAD
     tubeBaseNumericsPrintTest )
 
 add_test( tubeMatrixMathTest
@@ -95,90 +94,48 @@
 add_test( tubeBrentOptimizer1DTest
   ${BASE_NUMERICS_TESTS}
     tubeBrentOptimizer1DTest )
-=======
-  tubeBaseNumericsPrintTest )
-
-add_test( tubeMatrixMathTest
-  ${BASE_NUMERICS_TESTS}
-  tubeMatrixMathTest )
-
-add_test( tubeBrentOptimizer1DTest
-  ${BASE_NUMERICS_TESTS}
-  tubeBrentOptimizer1DTest )
->>>>>>> 6dba76b1
 
 # Minimization - initialized at middle of interval
 add_test( tubeGoldenMeanOptimizer1DTest
   ${BASE_NUMERICS_TESTS}
-<<<<<<< HEAD
     tubeGoldenMeanOptimizer1DTest
       1 1 -3 3.5 1 0.01 -0.5 -1 )
-=======
-  tubeGoldenMeanOptimizer1DTest
-  1 1 -3 3.5 1 0.01 -0.5 -1 )
->>>>>>> 6dba76b1
 
 # impossible maximization - not unimodal distribution
 add_test( tubeGoldenMeanOptimizer1DTest1
   ${BASE_NUMERICS_TESTS}
-<<<<<<< HEAD
     tubeGoldenMeanOptimizer1DTest
       100 2 -300 350 0 350 100 -1 )
-=======
-  tubeGoldenMeanOptimizer1DTest
-  100 2 -300 350 0 350 100 -1 )
->>>>>>> 6dba76b1
 set_tests_properties( tubeGoldenMeanOptimizer1DTest1
   PROPERTIES WILL_FAIL true )
 
 # minimization - initialized at xMax
 add_test( tubeGoldenMeanOptimizer1DTest2
   ${BASE_NUMERICS_TESTS}
-<<<<<<< HEAD
     tubeGoldenMeanOptimizer1DTest
       100 2 -300 350 1 350 100 -1 )
-=======
-  tubeGoldenMeanOptimizer1DTest
-  100 2 -300 350 1 350 100 -1 )
->>>>>>> 6dba76b1
 
 # minimization - initialized at xMin
 add_test( tubeGoldenMeanOptimizer1DTest3
   ${BASE_NUMERICS_TESTS}
-<<<<<<< HEAD
     tubeGoldenMeanOptimizer1DTest
       1 1 -3 3.5 1 -3 -0.5 -1 )
-=======
-  tubeGoldenMeanOptimizer1DTest
-  1 1 -3 3.5 1 -3 -0.5 -1 )
->>>>>>> 6dba76b1
 
 # maximization - initialized at middle of interval
 add_test( tubeGoldenMeanOptimizer1DTest4
   ${BASE_NUMERICS_TESTS}
-<<<<<<< HEAD
     tubeGoldenMeanOptimizer1DTest
       100 2 -300 300 0 100 0 1 )
-=======
-  tubeGoldenMeanOptimizer1DTest
-  100 2 -300 300 0 100 0 1 )
->>>>>>> 6dba76b1
 
 # maximization - initialized at xMax
 add_test( tubeGoldenMeanOptimizer1DTest5
   ${BASE_NUMERICS_TESTS}
-<<<<<<< HEAD
     tubeGoldenMeanOptimizer1DTest
       100 2 -300 300 0 300 0 1 )
-=======
-  tubeGoldenMeanOptimizer1DTest
-  100 2 -300 300 0 300 0 1 )
->>>>>>> 6dba76b1
 
 # maximization - initialized at xMin
 add_test( tubeGoldenMeanOptimizer1DTest6
   ${BASE_NUMERICS_TESTS}
-<<<<<<< HEAD
     tubeGoldenMeanOptimizer1DTest
       100 2 -300 300 0 -300 0 1 )
 
@@ -193,22 +150,6 @@
 add_test( tubeUserFunctionTest
   ${BASE_NUMERICS_TESTS}
     tubeUserFunctionTest )
-=======
-  tubeGoldenMeanOptimizer1DTest
-  100 2 -300 300 0 -300 0 1 )
-
-add_test( tubeParabolicFitOptimizer1DTest
-  ${BASE_NUMERICS_TESTS}
-  tubeParabolicFitOptimizer1DTest )
-
-add_test( tubeBrentOptimizerNDTest
-  ${BASE_NUMERICS_TESTS}
-  tubeBrentOptimizerNDTest )
-
-add_test( tubeUserFunctionTest
-  ${BASE_NUMERICS_TESTS}
-  tubeUserFunctionTest )
->>>>>>> 6dba76b1
 
 MIDAS_ADD_TEST( itkJointHistogramImageFunctionTest01
   ${BASE_NUMERICS_TESTS}
@@ -281,7 +222,6 @@
 
 MIDAS_ADD_TEST( tubeSplineApproximation1DTest
   ${BASE_NUMERICS_TESTS}
-<<<<<<< HEAD
     --compare MIDAS{tubeSplineApprox1DTest.mha.md5}
       ${TEMP}/tubeSplineApprox1DTest.mha
     tubeSplineApproximation1DTest
@@ -321,85 +261,23 @@
       255 0
       ${TEMP}/itkTubeNJetBasisFeatureVectorGeneratorTest_lda0.mha
       ${TEMP}/itkTubeNJetBasisFeatureVectorGeneratorTest_lda1.mha )
-=======
-  --compare MIDAS{tubeSplineApprox1DTest.mha.md5}
-            ${TEMP}/tubeSplineApprox1DTest.mha
-  tubeSplineApproximation1DTest
-    ${TEMP}/tubeSplineApprox1DTest.mha )
-
-MIDAS_ADD_TEST( tubeSplineNDTest
-  ${BASE_NUMERICS_TESTS}
-  --compare MIDAS{tubeSplineNDTest.mha.md5}
-            ${TEMP}/tubeSplineNDTest.mha
-  tubeSplineNDTest
-    ${TEMP}/tubeSplineNDTest.mha )
-
-add_test( itkRecordOptimizationParameterProgressionCommandTest
-  ${BASE_NUMERICS_TESTS}
-  itkRecordOptimizationParameterProgressionCommandTest
-  ${TEMP}/itkRecordOptimizationParameterProgressionCommandTest.h5 )
-
-MIDAS_ADD_TEST( itkTubeBlurImageFunctionTest
-  ${BASE_NUMERICS_TESTS}
-  --compare MIDAS{itkTubeBlurImageFunctionTest.mha.md5}
-            ${TEMP}/itkTubeBlurImageFunctionTest.mha
-  itkTubeBlurImageFunctionTest
-    ${TEMP}/itkTubeBlurImageFunctionTest.mha )
-
-MIDAS_ADD_TEST( itkTubeNJetFeatureVectorGeneratorTest
-  ${BASE_NUMERICS_TESTS}
-  --compare MIDAS{itkTubeNJetFeatureVectorGeneratorTest_f0.mha.md5}
-            ${TEMP}/itkTubeNJetFeatureVectorGeneratorTest_f0.mha
-  itkTubeNJetFeatureVectorGeneratorTest
-    MIDAS{ES0015_Large_Subs.mha.md5}
-    MIDAS{GDS0015_Large-TrainingMask_Subs.mha.md5}
-    ${TEMP}/itkTubeNJetFeatureVectorGeneratorTest_f0.mha
-    ${TEMP}/itkTubeNJetFeatureVectorGeneratorTest_f1.mha )
-
-MIDAS_ADD_TEST( itkTubeNJetBasisFeatureVectorGeneratorTest
-  ${BASE_NUMERICS_TESTS}
-  --compare MIDAS{itkTubeNJetBasisFeatureVectorGeneratorTest_lda0.mha.md5}
-            ${TEMP}/itkTubeNJetBasisFeatureVectorGeneratorTest_lda0.mha
-  itkTubeNJetBasisFeatureVectorGeneratorTest
-    MIDAS{ES0015_Large_Subs.mha.md5}
-    MIDAS{GDS0015_Large-TrainingMask_Subs.mha.md5}
-    255 0
-    ${TEMP}/itkTubeNJetBasisFeatureVectorGeneratorTest_lda0.mha
-    ${TEMP}/itkTubeNJetBasisFeatureVectorGeneratorTest_lda1.mha )
->>>>>>> 6dba76b1
 
   #--compare MIDAS{itkTubeRidgeFeatureVectorGeneratorTest_f0.mha.md5}
             #${TEMP}/itkTubeRidgeFeatureVectorGeneratorTest_f0.mha
 MIDAS_ADD_TEST( itkTubeRidgeFeatureVectorGeneratorTest
   ${BASE_NUMERICS_TESTS}
-<<<<<<< HEAD
     itkTubeRidgeFeatureVectorGeneratorTest
       MIDAS{im0001.crop.contrast.mha.md5}
       ${TEMP}/itkTubeRidgeFeatureVectorGeneratorTest_f0.mha
       ${TEMP}/itkTubeRidgeFeatureVectorGeneratorTest_f1.mha )
-=======
-  itkTubeRidgeFeatureVectorGeneratorTest
-    MIDAS{im0001.crop.contrast.mha.md5}
-    ${TEMP}/itkTubeRidgeFeatureVectorGeneratorTest_f0.mha
-    ${TEMP}/itkTubeRidgeFeatureVectorGeneratorTest_f1.mha )
->>>>>>> 6dba76b1
 
   #--compare MIDAS{itkTubeRidgeBasisFeatureVectorGeneratorTest_lda0.mha.md5}
             #${TEMP}/itkTubeRidgeBasisFeatureVectorGeneratorTest_lda0.mha
 MIDAS_ADD_TEST( itkTubeRidgeBasisFeatureVectorGeneratorTest
   ${BASE_NUMERICS_TESTS}
-<<<<<<< HEAD
     itkTubeRidgeBasisFeatureVectorGeneratorTest
       MIDAS{im0001.crop.contrast.mha.md5}
       MIDAS{im0001.vk.mask.crop.mha.md5}
       255 127
       ${TEMP}/itkTubeRidgeBasisFeatureVectorGeneratorTest_lda0.mha
-      ${TEMP}/itkTubeRidgeBasisFeatureVectorGeneratorTest_lda1.mha )
-=======
-  itkTubeRidgeBasisFeatureVectorGeneratorTest
-    MIDAS{im0001.crop.contrast.mha.md5}
-    MIDAS{im0001.vk.mask.crop.mha.md5}
-    255 127
-    ${TEMP}/itkTubeRidgeBasisFeatureVectorGeneratorTest_lda0.mha
-    ${TEMP}/itkTubeRidgeBasisFeatureVectorGeneratorTest_lda1.mha )
->>>>>>> 6dba76b1
+      ${TEMP}/itkTubeRidgeBasisFeatureVectorGeneratorTest_lda1.mha )