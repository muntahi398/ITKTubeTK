--- conflicted
+++ resolved
@@ -118,9 +118,6 @@
     itkTubeEnhancingDiffusion2DImageFilterTest
       ${INPUT_DATA}/im0001_n10.crop2.mha
       ${TEMP}/itkTubeEnhancingDiffusion2DImageFilterRetina10Test.mha
-<<<<<<< HEAD
-      true )
-=======
       true )
 
 add_test( itkTubeLDAGeneratorTest
@@ -218,5 +215,4 @@
     MIDAS{GDS0015_Large-TrainingMask_Subs.mha.md5}
     ${TEMP}/itkTubeNJetLDAGeneratorTest_lda0.mha
     ${TEMP}/itkTubeNJetLDAGeneratorTest_lda1.mha
-  )
->>>>>>> a83194f2
+  )