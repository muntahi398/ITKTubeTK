--- conflicted
+++ resolved
@@ -364,7 +364,6 @@
 endif( TubeTK_USE_QT )
 
 ##
-<<<<<<< HEAD
 ## A conventient 2D/3D image viewer that can handle anisotropic spacing.
 ##
 set( ImageViewer_DEPENDS )
@@ -390,7 +389,7 @@
   DEPENDS
     ${ImageViewer_DEPENDS}
   )
-=======
+
 ## LibSVM
 ##
 if ( TubeTK_USE_LIBSVM )
@@ -408,7 +407,6 @@
   )
   set( LIBSVM_DIR "${CMAKE_BINARY_DIR}/${proj}-Build" )
 endif( TubeTK_USE_LIBSVM )
->>>>>>> daae0022
 
 ##
 ## TubeTK - Normal Build
