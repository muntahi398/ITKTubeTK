##############################################################################
#
# Library:   TubeTK
#
# Copyright 2010 Kitware Inc. 28 Corporate Drive,
# Clifton Park, NY, 12065, USA.
#
# All rights reserved.
#
# Licensed under the Apache License, Version 2.0 ( the "License" );
# you may not use this file except in compliance with the License.
# You may obtain a copy of the License at
#
#       http://www.apache.org/licenses/LICENSE-2.0
#
# Unless required by applicable law or agreed to in writing, software
# distributed under the License is distributed on an "AS IS" BASIS,
# WITHOUT WARRANTIES OR CONDITIONS OF ANY KIND, either express or implied.
# See the License for the specific language governing permissions and
# limitations under the License.
#
##############################################################################
include( ExternalProject )

set( base "${CMAKE_BINARY_DIR}" )
set_property( DIRECTORY PROPERTY EP_BASE ${base} )

set( shared ON ) # use for BUILD_SHARED_LIBS on all subsequent projects
set( testing OFF ) # use for BUILD_TESTING on all subsequent projects
set( build_type "Debug" )
if( CMAKE_BUILD_TYPE )
  set( build_type "${CMAKE_BUILD_TYPE}" )
endif()

set( TubeTK_DEPENDS "" )

set( gen "${CMAKE_GENERATOR}" )

##
## Check if sytem ITK or superbuild ITK (or ITKv4)
##
if( NOT USE_SYSTEM_ITK )

  if( NOT GIT_EXECUTABLE )
    find_package( Git REQUIRED )
  endif( NOT GIT_EXECUTABLE )

  option( GIT_PROTOCOL_HTTP
    "Use HTTP for git access (useful if behind a firewall)" OFF )
  if( GIT_PROTOCOL_HTTP )
    set( GIT_PROTOCOL "http" CACHE STRING "Git protocol for file transfer" )
  else( GIT_PROTOCOL_HTTP )
    set( GIT_PROTOCOL "git" CACHE STRING "Git protocol for file transfer" )
  endif( GIT_PROTOCOL_HTTP )
  mark_as_advanced( GIT_PROTOCOL )

  ##
  ## Insight
  ##
  if( TubeTK_USE_ITKV4 )

    set( proj Insight )
    ExternalProject_Add( ${proj}
      GIT_REPOSITORY "${GIT_PROTOCOL}://itk.org/ITK.git"
      GIT_TAG "origin/master"
      SOURCE_DIR "${CMAKE_BINARY_DIR}/Insight"
      BINARY_DIR Insight-Build
      CMAKE_GENERATOR ${gen}
      CMAKE_ARGS
        -Dgit_EXECUTABLE:FILEPATH=${GIT_EXECUTABLE}
        -DCMAKE_CXX_FLAGS:STRING=${CMAKE_CXX_FLAGS}
        -DCMAKE_C_FLAGS:STRING=${CMAKE_C_FLAGS}
        -DCMAKE_EXE_LINKER_FLAGS:STRING=${CMAKE_EXE_LINKER_FLAGS}
        -DCMAKE_SHARED_LINKER_FLAGS:STRING=${CMAKE_SHARED_LINKER_FLAGS}
        -DCMAKE_BUILD_TYPE:STRING=${build_type}
        -DBUILD_SHARED_LIBS:BOOL=${shared}
        -DBUILD_EXAMPLES:BOOL=OFF
        -DBUILD_TESTING:BOOL=OFF
        -DITK_USE_REVIEW:BOOL=ON
        -DITK_USE_OPTIMIZED_REGISTRATION_METHODS:BOOL=ON
      INSTALL_COMMAND ""
      )

    set( ITK_DIR "${base}/Insight-Build" )

    # Also get SimpleITK
    set( proj SimpleITK )
    ExternalProject_Add( ${proj}
      GIT_REPOSITORY "${GIT_PROTOCOL}://github.com/SimpleITK/SimpleITK.git"
      GIT_TAG "origin/master"
      SOURCE_DIR "${CMAKE_BINARY_DIR}/SimpleITK"
      BINARY_DIR "SimpleITK-Build"
      CMAKE_GENERATOR ${gen}
      CMAKE_ARGS
        -DCMAKE_CXX_FLAGS:STRING=${CMAKE_CXX_FLAGS}
        -DCMAKE_C_FLAGS:STRING=${CMAKE_C_FLAGS}
        -DCMAKE_EXE_LINKER_FLAGS:STRING=${CMAKE_EXE_LINKER_FLAGS}
        -DCMAKE_SHARED_LINKER_FLAGS:STRING=${CMAKE_SHARED_LINKER_FLAGS}
        -DCMAKE_BUILD_TYPE:STRING=${build_type}
        -DITK_DIR:STRING=${CMAKE_BINARY_DIR}/Insight-Build
        -DBUILD_SHARED_LIBS:BOOL=${shared}
        -DBUILD_EXAMPLES:BOOL=OFF
        -DBUILD_TESTING:BOOL=OFF
        -DUSE_TESTING:BOOL=OFF
        -DWRAP_JAVA:BOOL=OFF
        -DWRAP_PYTHON:BOOL=OFF
        -DWRAP_LUA:BOOL=OFF
        -DWRAP_CSHARP:BOOL=OFF
        -DWRAP_TCL:BOOL=OFF
        -DWRAP_R:BOOL=OFF
        -DWRAP_RUBY:BOOL=OFF
        -DUSE_SYSTEM_LUA:BOOL=OFF
      INSTALL_COMMAND ""
      DEPENDS
        "Insight"
      )

    set( SimpleITK_DIR "${base}/SimpleITK-Build" )
    set( TubeTK_SimpleITK_Def "-DSimpleITK_DIR:PATH=${SimpleITK_DIR}" )
    set( TubeTK_DEPENDS ${TubeTK_DEPENDS} "SimpleITK" )

  else( TubeTK_USE_ITKV4 )

    set(CMAKE_OSX_EXTERNAL_PROJECT_ARGS)
    if(APPLE)
      list(APPEND CMAKE_OSX_EXTERNAL_PROJECT_ARGS
        -DCMAKE_OSX_ARCHITECTURES=${CMAKE_OSX_ARCHITECTURES}
        -DCMAKE_OSX_SYSROOT=${CMAKE_OSX_SYSROOT}
        -DCMAKE_OSX_DEPLOYMENT_TARGET=${CMAKE_OSX_DEPLOYMENT_TARGET})
    endif()

    set( proj Insight )
    ExternalProject_Add( ${proj}
      GIT_REPOSITORY "${GIT_PROTOCOL}://github.com/Kitware/ITK.git"
<<<<<<< HEAD
      GIT_TAG "3f5d32015df46591fde9c4656b59842f11efe9e4"
=======
      # release-3.20 branch on 2012-09-26.
      GIT_TAG "dcd655f89c"
>>>>>>> 9e062930
      SOURCE_DIR "${CMAKE_BINARY_DIR}/Insight"
      BINARY_DIR Insight-Build
      CMAKE_GENERATOR ${gen}
      CMAKE_ARGS
        -DCMAKE_CXX_FLAGS:STRING=${CMAKE_CXX_FLAGS}
        -DCMAKE_C_FLAGS:STRING=${CMAKE_C_FLAGS}
        -DCMAKE_EXE_LINKER_FLAGS:STRING=${CMAKE_EXE_LINKER_FLAGS}
        -DCMAKE_SHARED_LINKER_FLAGS:STRING=${CMAKE_SHARED_LINKER_FLAGS}
        ${CMAKE_OSX_EXTERNAL_PROJECT_ARGS}
        -DCMAKE_BUILD_TYPE:STRING=${build_type}
        -DBUILD_SHARED_LIBS:BOOL=${shared}
        -DBUILD_EXAMPLES:BOOL=OFF
        -DBUILD_TESTING:BOOL=OFF
        -DITK_USE_REVIEW:BOOL=ON
        -DITK_USE_REVIEW_STATISTICS:BOOL=ON
        -DITK_USE_OPTIMIZED_REGISTRATION_METHODS:BOOL=ON
        -DITK_USE_CENTERED_PIXEL_COORDINATES_CONSISTENTLY:BOOL=ON
        -DITK_USE_TRANSFORM_IO_FACTORIES:BOOL=ON
        -DITK_LEGACY_REMOVE:BOOL=ON
        -DKWSYS_USE_MD5:BOOL=ON # Required by SlicerExecutionModel
      INSTALL_COMMAND ""
      )

  endif( TubeTK_USE_ITKV4 )

  set( ITK_DIR "${base}/Insight-Build" )
  set( TubeTK_DEPENDS ${TubeTK_DEPENDS} "Insight" )

  set( SimpleITK_DIR "" )
  set( TubeTK_SimpleITK_Def "" )

endif( NOT USE_SYSTEM_ITK )

##
## VTK
##
if( TubeTK_USE_VTK )

  ##
  ## Check if sytem VTK or superbuild VTK
  ##
  if( NOT USE_SYSTEM_VTK )

    if( NOT GIT_EXECUTABLE )
      find_package( Git REQUIRED )
    endif( NOT GIT_EXECUTABLE )

    option( GIT_PROTOCOL_HTTP
      "Use HTTP for git access (useful if behind a firewall)" OFF )
    if( GIT_PROTOCOL_HTTP )
      set( GIT_PROTOCOL "http" CACHE STRING "Git protocol for file transfer" )
    else( GIT_PROTOCOL_HTTP )
      set( GIT_PROTOCOL "git" CACHE STRING "Git protocol for file transfer" )
    endif( GIT_PROTOCOL_HTTP )
    mark_as_advanced( GIT_PROTOCOL )

    if( TubeTK_USE_QT )

      ##
      ## VTK
      ##
      set( proj VTK )
      ExternalProject_Add( VTK
        GIT_REPOSITORY "${GIT_PROTOCOL}://github.com/Slicer/VTK.git"
        GIT_TAG "origin/slicer-4.0"
        SOURCE_DIR "${CMAKE_BINARY_DIR}/VTK"
        BINARY_DIR VTK-Build
        CMAKE_GENERATOR ${gen}
        CMAKE_ARGS
          -DCMAKE_CXX_FLAGS:STRING=${CMAKE_CXX_FLAGS}
          -DCMAKE_C_FLAGS:STRING=${CMAKE_C_FLAGS}
          -DCMAKE_EXE_LINKER_FLAGS:STRING=${CMAKE_EXE_LINKER_FLAGS}
          -DCMAKE_SHARED_LINKER_FLAGS:STRING=${CMAKE_SHARED_LINKER_FLAGS}
          -DCMAKE_BUILD_TYPE:STRING=${build_type}
          -DBUILD_SHARED_LIBS:BOOL=${shared}
          -DBUILD_EXAMPLES:BOOL=OFF
          -DBUILD_TESTING:BOOL=OFF
          -DVTK_USE_GUISUPPORT:BOOL=ON
          -DVTK_USE_QVTK_QTOPENGL:BOOL=ON
          -DVTK_USE_QT:BOOL=ON
          -DQT_QMAKE_EXECUTABLE:FILEPATH=${QT_QMAKE_EXECUTABLE}
        INSTALL_COMMAND ""
        )
      set( VTK_DIR "${base}/VTK-Build" )

    else( TubeTK_USE_QT )

      ##
      ## VTK
      ##
      set( proj VTK )
      ExternalProject_Add( VTK
        GIT_REPOSITORY "${GIT_PROTOCOL}://github.com/Slicer/VTK.git"
        GIT_TAG "origin/slicer-4.0"
        SOURCE_DIR "${CMAKE_BINARY_DIR}/VTK"
        BINARY_DIR VTK-Build
        CMAKE_GENERATOR ${gen}
        CMAKE_ARGS
          -DCMAKE_CXX_FLAGS:STRING=${CMAKE_CXX_FLAGS}
          -DCMAKE_C_FLAGS:STRING=${CMAKE_C_FLAGS}
          -DCMAKE_EXE_LINKER_FLAGS:STRING=${CMAKE_EXE_LINKER_FLAGS}
          -DCMAKE_SHARED_LINKER_FLAGS:STRING=${CMAKE_SHARED_LINKER_FLAGS}
          -DCMAKE_BUILD_TYPE:STRING=${build_type}
          -DBUILD_SHARED_LIBS:BOOL=${shared}
          -DBUILD_EXAMPLES:BOOL=OFF
          -DBUILD_TESTING:BOOL=OFF
          -DVTK_USE_GUISUPPORT:BOOL=ON
        INSTALL_COMMAND ""
        )
      set( VTK_DIR "${base}/VTK-Build" )

    endif( TubeTK_USE_QT )

    set( TubeTK_DEPENDS ${TubeTK_DEPENDS} "VTK" )

  endif( NOT USE_SYSTEM_VTK )

endif( TubeTK_USE_VTK )


if( NOT GIT_EXECUTABLE )
  find_package( Git REQUIRED )
endif( NOT GIT_EXECUTABLE )

option( GIT_PROTOCOL_HTTP
  "Use HTTP for git access (useful if behind a firewall)" OFF )
if( GIT_PROTOCOL_HTTP )
  set( GIT_PROTOCOL "http" CACHE STRING "Git protocol for file transfer" )
else( GIT_PROTOCOL_HTTP )
  set( GIT_PROTOCOL "git" CACHE STRING "Git protocol for file transfer" )
endif( GIT_PROTOCOL_HTTP )

mark_as_advanced( GIT_PROTOCOL )

set( proj SlicerExecutionModel )

# Set dependency list
if( NOT USE_SYSTEM_ITK )
  # Depends on ITK if ITK was build using superbuild
  set(SlicerExecutionModel_DEPENDS "Insight")
else( NOT USE_SYSTEM_ITK )
  set(SlicerExecutionModel_DEPENDS "" )
endif( NOT USE_SYSTEM_ITK )

ExternalProject_Add(${proj}
  GIT_REPOSITORY "${GIT_PROTOCOL}://github.com/Slicer/SlicerExecutionModel.git"
  GIT_TAG "origin/master"
  SOURCE_DIR ${CMAKE_BINARY_DIR}/${proj}
  BINARY_DIR ${proj}-Build
  CMAKE_GENERATOR ${gen}
  CMAKE_ARGS
    -DCMAKE_CXX_FLAGS:STRING=${CMAKE_CXX_FLAGS}
    -DCMAKE_C_FLAGS:STRING=${CMAKE_C_FLAGS}
    -DCMAKE_EXE_LINKER_FLAGS:STRING=${CMAKE_EXE_LINKER_FLAGS}
    -DCMAKE_SHARED_LINKER_FLAGS:STRING=${CMAKE_SHARED_LINKER_FLAGS}
    -DCMAKE_BUILD_TYPE:STRING=${build_type}
    -DBUILD_SHARED_LIBS:BOOL=${shared}
    -DBUILD_TESTING:BOOL=OFF
    -DITK_DIR:PATH=${ITK_DIR}
      ${CMAKE_OSX_EXTERNAL_PROJECT_ARGS}

  INSTALL_COMMAND ""
  DEPENDS
    ${SlicerExecutionModel_DEPENDS}
  )
set( SlicerExecutionModel_DIR ${CMAKE_BINARY_DIR}/${proj}-Build )
set( TubeTK_DEPENDS ${TubeTK_DEPENDS} "SlicerExecutionModel" )

if( TubeTK_USE_QT )

  ##
  ## CTK
  ##
  if( TubeTK_USE_CTK )

    if( NOT USE_SYSTEM_CTK )

      if( NOT GIT_EXECUTABLE )
        find_package( Git REQUIRED )
      endif( NOT GIT_EXECUTABLE )

      option( GIT_PROTOCOL_HTTP
        "Use HTTP for git access (useful if behind a firewall)" OFF )
      if( GIT_PROTOCOL_HTTP )
        set( GIT_PROTOCOL "http" CACHE STRING "Git protocol for file transfer" )
      else( GIT_PROTOCOL_HTTP )
        set( GIT_PROTOCOL "git" CACHE STRING "Git protocol for file transfer" )
      endif( GIT_PROTOCOL_HTTP )
      mark_as_advanced( GIT_PROTOCOL )

      if( TubeTK_USE_VTK )
        if( NOT USE_SYSTEM_VTK )
          set( CTK_DEPENDS "VTK" )
        endif( NOT USE_SYSTEM_VTK )
      else( TubeTK_USE_VTK )
        set( CTK_DEPENDS "" )
      endif( TubeTK_USE_VTK )

      set( proj CTK )
      ExternalProject_Add( CTK
        GIT_REPOSITORY "${GIT_PROTOCOL}://github.com/commontk/CTK.git"
        GIT_TAG "d76ebaac2226f8ef431835eff1693012ffaf62c3"
        SOURCE_DIR "${CMAKE_BINARY_DIR}/CTK"
        BINARY_DIR CTK-Build
        CMAKE_GENERATOR ${gen}
        CMAKE_ARGS
          -DCMAKE_BUILD_TYPE:STRING=${build_type}
          -DBUILD_SHARED_LIBS:BOOL=${shared}
          -DBUILD_TESTING:BOOL=OFF
          -DCTK_USE_GIT_PROTOCOL:BOOL=TRUE
          -DCTK_LIB_Widgets:BOOL=ON
          -DCTK_LIB_Visualization/VTK/Widgets:BOOL=OFF
          -DCTK_LIB_PluginFramework:BOOL=OFF
          -DCTK_PLUGIN_org.commontk.eventbus:BOOL=OFF
          -DQT_QMAKE_EXECUTABLE:FILEPATH=${QT_QMAKE_EXECUTABLE}
        INSTALL_COMMAND ""
        DEPENDS
          ${CTK_DEPENDS}
        )
      set( CTK_DIR "${CMAKE_BINARY_DIR}/CTK-Build" )

      set( TubeTK_DEPENDS ${TubeTK_DEPENDS} "CTK" )

    endif( NOT USE_SYSTEM_CTK )

  endif( TubeTK_USE_CTK )

endif( TubeTK_USE_QT )


##
## TubeTK - Normal Build
##
set( proj TubeTK )
if( TubeTK_USE_KWSTYLE )
  set( kwstyle_dashboard_submission_arg
    "-DKWSTYLE_DASHBOARD_SUBMISSION:BOOL=${KWSTYLE_DASHBOARD_SUBMISSION}" )
endif()
ExternalProject_Add( ${proj}
  DOWNLOAD_COMMAND ""
  SOURCE_DIR "${CMAKE_CURRENT_SOURCE_DIR}"
  BINARY_DIR TubeTK-Build
  CMAKE_GENERATOR ${gen}
  CMAKE_ARGS
    -DBUILDNAME:STRING=${BUILDNAME}
    -DSITE:STRING=${SITE}
    -DMAKECOMMAND:STRING=${MAKECOMMAND}
    -DCMAKE_BUILD_TYPE:STRING=${build_type}
    -DBUILD_SHARED_LIBS:BOOL=${shared}
    -DBUILD_TESTING:BOOL=${BUILD_TESTING}
    -DBUILD_DOCUMENTATION:BOOL=${BUILD_DOCUMENTATION}
    -DCMAKE_SHARED_LINKER_FLAGS:STRING=${CMAKE_SHARED_LINKER_FLAGS}
    -DCMAKE_EXE_LINKER_FLAGS:STRING=${CMAKE_EXE_LINKER_FLAGS}
    -DCMAKE_CXX_FLAGS:STRING=${CMAKE_CXX_FLAGS}
    -DCMAKE_C_FLAGS:STRING=${CMAKE_C_FLAGS}
    -DTubeTK_USE_SUPERBUILD:BOOL=FALSE
    -DTubeTK_USE_VTK:BOOL=${TubeTK_USE_VTK}
    -DTubeTK_USE_KWSTYLE:BOOL=${TubeTK_USE_KWSTYLE}
    ${kwstyle_dashboard_submission_arg}
    -DTubeTK_USE_CTK:BOOL=${TubeTK_USE_CTK}
    -DTubeTK_USE_QT:BOOL=${TubeTK_USE_QT}
    -DTubeTK_USE_ITKV4:BOOL=${TubeTK_USE_ITKV4}
    -DTubeTK_EXECUTABLE_DIRS:BOOL=${TubeTK_EXECUTABLE_DIRS}
    -DITK_DIR:PATH=${ITK_DIR}
    -DVTK_DIR:PATH=${VTK_DIR}
    -DSlicerExecutionModel_DIR:PATH=${SlicerExecutionModel_DIR}
    -DCTK_DIR:PATH=${CTK_DIR}
    -DQT_QMAKE_EXECUTABLE:FILEPATH=${QT_QMAKE_EXECUTABLE}
    ${TubeTK_SimpleITK_Def}
  INSTALL_COMMAND ""
  DEPENDS
    ${TubeTK_DEPENDS}
  )<|MERGE_RESOLUTION|>--- conflicted
+++ resolved
@@ -132,12 +132,8 @@
     set( proj Insight )
     ExternalProject_Add( ${proj}
       GIT_REPOSITORY "${GIT_PROTOCOL}://github.com/Kitware/ITK.git"
-<<<<<<< HEAD
+      # release-3.20 branch on 2012-11-13.
       GIT_TAG "3f5d32015df46591fde9c4656b59842f11efe9e4"
-=======
-      # release-3.20 branch on 2012-09-26.
-      GIT_TAG "dcd655f89c"
->>>>>>> 9e062930
       SOURCE_DIR "${CMAKE_BINARY_DIR}/Insight"
       BINARY_DIR Insight-Build
       CMAKE_GENERATOR ${gen}
