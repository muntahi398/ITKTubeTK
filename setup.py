--- conflicted
+++ resolved
@@ -48,10 +48,6 @@
     url=r'https://itk.org/',
     install_requires=[
         r'itk>=5.1rc3',
-<<<<<<< HEAD
         r'itk-minimalpathextraction>=1.1rc1'
-=======
-        r'itk-minimalpathextraction'
->>>>>>> 4c202627
     ]
     )