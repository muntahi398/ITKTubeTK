<?xml version="1.0" encoding="UTF-8"?>
<executable>
  <category>TubeTK</category>
  <title>Enhance Image Using NJet Measures Fed into Discriminant Analysis (TubeTK)</title>
  <description>Given an image and foreground and background masks, computes multiscale Jet (0, 1, and 2 order) features at each pixel, performs a multivariate LDA or PCA for separating the classes, and generates the LDA/PCA instances of the images.</description>
  <version>0.1.0.$Revision: 2104 $(alpha)</version>
  <documentation-url>http://public.kitware.com/Wiki/TubeTK</documentation-url>
  <documentation-url/>
  <license>Apache 2.0</license>
  <contributor>Stephen R. Aylward (Kitware)</contributor>
  <acknowledgements>This work is part of the TubeTK project at Kitware.</acknowledgements>
  <parameters>
    <label>IO</label>
    <description>Input/output parameters.</description>
    <string>
      <name>inputVolumesString</name>
      <label>Input Volume List</label>
      <index>0</index>
      <description>Input volume list.</description>
      <default/>
    </string>
    <image>
      <name>labelmap</name>
      <label>Label Map</label>
      <longflag>labelmap</longflag>
<<<<<<< HEAD
      <description>Label map that designates the object of interest and "other."</description>
      <default></default>
=======
      <description>Label map that designates the object of interest and "other".</description>
      <default/>
>>>>>>> 4a08d06a
    </image>
    <string>
      <name>outputBase</name>
      <label>Output Base Name</label>
      <index>1</index>
<<<<<<< HEAD
      <description>Base name for output basis images</description>
      <default></default>
=======
      <description>Base name for output LDA images.</description>
      <default/>
>>>>>>> 4a08d06a
    </string>
    <integer-vector>
      <name>objectIdList</name>
      <label>Object ID</label>
      <longflag>objectId</longflag>
      <description>List of values that represent the objects in the label map.</description>
      <default>255</default>
    </integer-vector>
  </parameters>
  <parameters advanced="true">
<<<<<<< HEAD
    <label>Basis Parameters</label>
    <description>Parameters that determine how the basis is generated.</description>
    <boolean>
      <name>usePCA</name>
      <description>Use PCA</description>
      <label>Use pca</label>
=======
    <label>LDA Parameters</label>
    <description>Parameters that determine how the LDA is generated.</description>
    <boolean>
      <name>usePCA</name>
      <label>Use PCA</label>
      <description>Use PCA instead of LDA.</description>
>>>>>>> 4a08d06a
      <default>false</default>
      <longflag>usePCA</longflag>
    </boolean>
    <boolean>
      <name>forceSymmetry</name>
<<<<<<< HEAD
      <description>Post-process the eigenvectors so that x/y directions are weighted equally.</description>
      <label>Force x/y symmetry</label>
=======
      <label>Force X-Y Symmetry</label>
      <description>Post-process the eigenvectors so that x/y directions are weighted equally.</description>
>>>>>>> 4a08d06a
      <default>false</default>
      <longflag>forceSymmetry</longflag>
    </boolean>
    <boolean>
      <name>forceSignOff</name>
<<<<<<< HEAD
      <description>Do not post-process so that basis images' contrast match the input.</description>
      <label>Force sign consistency off</label>
=======
      <label>Force Sign Off</label>
      <description>Do not post-process so that LDA images match input.</description>
>>>>>>> 4a08d06a
      <default>false</default>
      <longflag>forceSignOff</longflag>
    </boolean>
    <double-vector>
      <name>zeroScales</name>
<<<<<<< HEAD
      <description>Scales at which 0th-order features are computed.</description>
      <label>Zero-order scales</label>
=======
      <label>Zero-Order Scales</label>
      <description>Scales at which 0th-order features are computed.</description>
>>>>>>> 4a08d06a
      <default>1</default>
      <longflag>zeroScales</longflag>
    </double-vector>
    <double-vector>
      <name>firstScales</name>
<<<<<<< HEAD
      <description>Scales at which 1st-order features are computed.</description>
      <label>First-order scales</label>
      <default></default>
=======
      <label>First-Order Scales</label>
      <description>Scales at which 1st-order features are computed.</description>
      <default/>
>>>>>>> 4a08d06a
      <longflag>firstScales</longflag>
    </double-vector>
    <double-vector>
      <name>secondScales</name>
<<<<<<< HEAD
      <description>Scales at which 2nd-order features are computed.</description>
      <label>Second-order scales</label>
      <default></default>
=======
      <label>Second-Order Scales</label>
      <description>Scales at which 2nd-order features are computed.</description>
      <default/>
>>>>>>> 4a08d06a
      <longflag>secondScales</longflag>
    </double-vector>
    <double-vector>
      <name>ridgeScales</name>
<<<<<<< HEAD
      <description>Scales at which Ridge features are computed.</description>
      <label>Ridge scales</label>
      <default></default>
=======
      <label>Ridge Scales</label>
      <description>Scales at which ridge features are computed.</description>
      <default/>
>>>>>>> 4a08d06a
      <longflag>ridgeScales</longflag>
    </double-vector>
    <double-vector>
      <name>whitenMeans</name>
      <label>Whiten Means</label>
      <description>Whiten means.</description>
      <default/>
      <longflag>whitenMeans</longflag>
    </double-vector>
    <double-vector>
      <name>whitenStdDevs</name>
      <label>Whiten Standard Deviations</label>
      <description>Whiten standard deviationss.</description>
      <default/>
      <longflag>whitenStdDevs</longflag>
    </double-vector>
    <integer>
<<<<<<< HEAD
      <name>useNumberOfBasis</name>
      <description>Maximum number of basis to compute (0=all).</description>
      <label>Number of basis</label>
=======
      <name>useNumberOfLDA</name>
      <label>Number of LDA</label>
      <description>Maximum number of linear discriminants to compute (0 = all).</description>
>>>>>>> 4a08d06a
      <default>0</default>
      <longflag>useNumberOfBasis</longflag>
    </integer>
    <string>
      <name>saveFeatureImages</name>
<<<<<<< HEAD
      <description>Save intermediate feature images to a file.</description>
      <label>Save feature images</label>
      <longflag>saveFeatureImages</longflag>
    </string>
    <string>
      <name>saveBasisInfo</name>
      <description>Save basis to a file.</description>
      <label>Save basis to file</label>
      <longflag>saveBasisInfo</longflag>
    </string>
    <string>
      <name>loadBasisInfo</name>
      <description>Load basis from a file.</description>
      <label>Load basis from file</label>
      <longflag>loadBasisInfo</longflag>
=======
      <label>Save Feature Images</label>
      <description>Save intermediate feature images to a file.</description>
      <longflag>saveFeatureImages</longflag>
    </string>
    <string>
      <name>saveLDAInfo</name>
      <label>Save LDA Information</label>
      <description>Save LDA information to a file.</description>
      <longflag>saveLDAInfo</longflag>
    </string>
    <string>
      <name>loadLDAInfo</name>
      <label>Load LDA Information</label>
      <description>Load LDA information from a file.</description>
      <longflag>loadLDAInfo</longflag>
>>>>>>> 4a08d06a
    </string>
  </parameters>
</executable><|MERGE_RESOLUTION|>--- conflicted
+++ resolved
@@ -23,25 +23,15 @@
       <name>labelmap</name>
       <label>Label Map</label>
       <longflag>labelmap</longflag>
-<<<<<<< HEAD
       <description>Label map that designates the object of interest and "other."</description>
       <default></default>
-=======
-      <description>Label map that designates the object of interest and "other".</description>
-      <default/>
->>>>>>> 4a08d06a
     </image>
     <string>
       <name>outputBase</name>
       <label>Output Base Name</label>
       <index>1</index>
-<<<<<<< HEAD
       <description>Base name for output basis images</description>
       <default></default>
-=======
-      <description>Base name for output LDA images.</description>
-      <default/>
->>>>>>> 4a08d06a
     </string>
     <integer-vector>
       <name>objectIdList</name>
@@ -52,97 +42,55 @@
     </integer-vector>
   </parameters>
   <parameters advanced="true">
-<<<<<<< HEAD
     <label>Basis Parameters</label>
     <description>Parameters that determine how the basis is generated.</description>
     <boolean>
       <name>usePCA</name>
       <description>Use PCA</description>
       <label>Use pca</label>
-=======
-    <label>LDA Parameters</label>
-    <description>Parameters that determine how the LDA is generated.</description>
-    <boolean>
-      <name>usePCA</name>
-      <label>Use PCA</label>
-      <description>Use PCA instead of LDA.</description>
->>>>>>> 4a08d06a
       <default>false</default>
       <longflag>usePCA</longflag>
     </boolean>
     <boolean>
       <name>forceSymmetry</name>
-<<<<<<< HEAD
       <description>Post-process the eigenvectors so that x/y directions are weighted equally.</description>
       <label>Force x/y symmetry</label>
-=======
-      <label>Force X-Y Symmetry</label>
-      <description>Post-process the eigenvectors so that x/y directions are weighted equally.</description>
->>>>>>> 4a08d06a
       <default>false</default>
       <longflag>forceSymmetry</longflag>
     </boolean>
     <boolean>
       <name>forceSignOff</name>
-<<<<<<< HEAD
       <description>Do not post-process so that basis images' contrast match the input.</description>
       <label>Force sign consistency off</label>
-=======
-      <label>Force Sign Off</label>
-      <description>Do not post-process so that LDA images match input.</description>
->>>>>>> 4a08d06a
       <default>false</default>
       <longflag>forceSignOff</longflag>
     </boolean>
     <double-vector>
       <name>zeroScales</name>
-<<<<<<< HEAD
       <description>Scales at which 0th-order features are computed.</description>
       <label>Zero-order scales</label>
-=======
-      <label>Zero-Order Scales</label>
-      <description>Scales at which 0th-order features are computed.</description>
->>>>>>> 4a08d06a
       <default>1</default>
       <longflag>zeroScales</longflag>
     </double-vector>
     <double-vector>
       <name>firstScales</name>
-<<<<<<< HEAD
       <description>Scales at which 1st-order features are computed.</description>
       <label>First-order scales</label>
       <default></default>
-=======
-      <label>First-Order Scales</label>
-      <description>Scales at which 1st-order features are computed.</description>
-      <default/>
->>>>>>> 4a08d06a
       <longflag>firstScales</longflag>
     </double-vector>
     <double-vector>
       <name>secondScales</name>
-<<<<<<< HEAD
       <description>Scales at which 2nd-order features are computed.</description>
       <label>Second-order scales</label>
       <default></default>
-=======
-      <label>Second-Order Scales</label>
-      <description>Scales at which 2nd-order features are computed.</description>
-      <default/>
->>>>>>> 4a08d06a
       <longflag>secondScales</longflag>
     </double-vector>
     <double-vector>
       <name>ridgeScales</name>
-<<<<<<< HEAD
       <description>Scales at which Ridge features are computed.</description>
       <label>Ridge scales</label>
       <default></default>
-=======
-      <label>Ridge Scales</label>
-      <description>Scales at which ridge features are computed.</description>
-      <default/>
->>>>>>> 4a08d06a
       <longflag>ridgeScales</longflag>
     </double-vector>
     <double-vector>
@@ -160,21 +108,14 @@
       <longflag>whitenStdDevs</longflag>
     </double-vector>
     <integer>
-<<<<<<< HEAD
       <name>useNumberOfBasis</name>
       <description>Maximum number of basis to compute (0=all).</description>
       <label>Number of basis</label>
-=======
-      <name>useNumberOfLDA</name>
-      <label>Number of LDA</label>
-      <description>Maximum number of linear discriminants to compute (0 = all).</description>
->>>>>>> 4a08d06a
       <default>0</default>
       <longflag>useNumberOfBasis</longflag>
     </integer>
     <string>
       <name>saveFeatureImages</name>
-<<<<<<< HEAD
       <description>Save intermediate feature images to a file.</description>
       <label>Save feature images</label>
       <longflag>saveFeatureImages</longflag>
@@ -190,23 +131,6 @@
       <description>Load basis from a file.</description>
       <label>Load basis from file</label>
       <longflag>loadBasisInfo</longflag>
-=======
-      <label>Save Feature Images</label>
-      <description>Save intermediate feature images to a file.</description>
-      <longflag>saveFeatureImages</longflag>
-    </string>
-    <string>
-      <name>saveLDAInfo</name>
-      <label>Save LDA Information</label>
-      <description>Save LDA information to a file.</description>
-      <longflag>saveLDAInfo</longflag>
-    </string>
-    <string>
-      <name>loadLDAInfo</name>
-      <label>Load LDA Information</label>
-      <description>Load LDA information from a file.</description>
-      <longflag>loadLDAInfo</longflag>
->>>>>>> 4a08d06a
     </string>
   </parameters>
 </executable>