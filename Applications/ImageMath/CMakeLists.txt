--- conflicted
+++ resolved
@@ -74,10 +74,6 @@
 # If building with ITKv4, build with new code
 else( NOT TubeTK_USE_ITKV4 )
 
-<<<<<<< HEAD
-include(ImageMathSimpleITK.cmake)
-=======
   include(ImageMathSimpleITK.cmake)
->>>>>>> 51bb1fe3
 
 endif( NOT TubeTK_USE_ITKV4 )