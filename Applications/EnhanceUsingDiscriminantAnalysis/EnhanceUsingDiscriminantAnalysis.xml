<?xml version="1.0" encoding="UTF-8"?>
<executable>
  <category>TubeTK</category>
  <title>Enhance Image Using Discriminant Analysis (TubeTK)</title>
  <description>Given multiple, registered images and foreground and background masks, computes a multivariate LDA or PCA for separating the classes, and generates the LDA/PCA instances of the images.</description>
  <version>0.1.0.$Revision: 2104 $(alpha)</version>
  <documentation-url>http://public.kitware.com/Wiki/TubeTK</documentation-url>
  <documentation-url/>
  <license>Apache 2.0</license>
  <contributor>Stephen R. Aylward (Kitware)</contributor>
  <acknowledgements>This work is part of the TubeTK project at Kitware.</acknowledgements>
  <parameters>
    <label>IO</label>
    <description>Input/output parameters.</description>
    <string>
      <name>inputVolumesString</name>
      <label>Input Volume List</label>
      <index>0</index>
      <description>Input volume list.</description>
      <default/>
    </string>
    <image>
      <name>labelmap</name>
      <label>Label Map</label>
      <channel>input</channel>
      <longflag>labelmap</longflag>
<<<<<<< HEAD
      <description>Label map that designates the object of interest and "other."</description>
      <default></default>
=======
      <description>Labelmap that designates the object of interest and "other."</description>
      <default/>
>>>>>>> 4a08d06a
    </image>
    <string>
      <name>outputBase</name>
      <label>Output Base Name</label>
      <index>1</index>
<<<<<<< HEAD
      <description>Basename for output basis images.</description>
      <default></default>
=======
      <description>Basename for output LDA images.</description>
      <default/>
>>>>>>> 4a08d06a
    </string>
    <integer-vector>
      <name>objectId</name>
      <label>Object ID</label>
      <longflag>objectId</longflag>
      <description>List of values that represent the objects in the label map.</description>
<<<<<<< HEAD
      <default></default>
    </integer-vector>
  </parameters>
  <parameters advanced="true">
    <label>Basis Parameters</label>
    <description>Parameters that determine how the basis is generated.</description>
    <boolean>
      <name>usePCA</name>
      <description>Use PCA</description>
      <label>Use pca</label>
=======
      <default/>
    </integer-vector>
  </parameters>
  <parameters advanced="true">
    <label>LDA Parameters</label>
    <description>Parameters that determine how the LDA is generated.</description>
    <boolean>
      <name>usePCA</name>
      <label>Use PCA</label>
      <description>Use PCA instead of LDA.</description>
      <label>Use PCA</label>
>>>>>>> 4a08d06a
      <default>false</default>
      <longflag>usePCA</longflag>
    </boolean>
    <integer>
<<<<<<< HEAD
      <name>useNumberOfBasis</name>
      <description>Maximum number of basis discriminants to compute (0=all).</description>
      <label>Number of basis</label>
=======
      <name>useNumberOfLDA</name>
      <label>Number of LDA</label>
      <description>Maximum number of linear discriminants to compute (0 = all).</description>
>>>>>>> 4a08d06a
      <default>0</default>
      <longflag>useNumberOfBasis</longflag>
    </integer>
    <string>
<<<<<<< HEAD
      <name>saveBasisInfo</name>
      <description>Save basis information to a file</description>
      <label>Save basis to file</label>
      <longflag>saveBasisInfo</longflag>
    </string>
    <string>
      <name>loadBasisInfo</name>
      <description>Load Basis information from a file</description>
      <label>Load basis from file</label>
      <longflag>loadBasisInfo</longflag>
=======
      <name>saveLDAInfo</name>
      <label>Save LDA Information</label>
      <description>Save LDA information to a file.</description>
      <longflag>saveLDAInfo</longflag>
    </string>
    <string>
      <name>loadLDAInfo</name>
      <description>Load LDA information from a file.</description>
      <label>Load LDA Information</label>
      <longflag>loadLDAInfo</longflag>
>>>>>>> 4a08d06a
    </string>
  </parameters>
</executable><|MERGE_RESOLUTION|>--- conflicted
+++ resolved
@@ -24,32 +24,21 @@
       <label>Label Map</label>
       <channel>input</channel>
       <longflag>labelmap</longflag>
-<<<<<<< HEAD
       <description>Label map that designates the object of interest and "other."</description>
       <default></default>
-=======
-      <description>Labelmap that designates the object of interest and "other."</description>
-      <default/>
->>>>>>> 4a08d06a
     </image>
     <string>
       <name>outputBase</name>
       <label>Output Base Name</label>
       <index>1</index>
-<<<<<<< HEAD
       <description>Basename for output basis images.</description>
       <default></default>
-=======
-      <description>Basename for output LDA images.</description>
-      <default/>
->>>>>>> 4a08d06a
     </string>
     <integer-vector>
       <name>objectId</name>
       <label>Object ID</label>
       <longflag>objectId</longflag>
       <description>List of values that represent the objects in the label map.</description>
-<<<<<<< HEAD
       <default></default>
     </integer-vector>
   </parameters>
@@ -60,37 +49,17 @@
       <name>usePCA</name>
       <description>Use PCA</description>
       <label>Use pca</label>
-=======
-      <default/>
-    </integer-vector>
-  </parameters>
-  <parameters advanced="true">
-    <label>LDA Parameters</label>
-    <description>Parameters that determine how the LDA is generated.</description>
-    <boolean>
-      <name>usePCA</name>
-      <label>Use PCA</label>
-      <description>Use PCA instead of LDA.</description>
-      <label>Use PCA</label>
->>>>>>> 4a08d06a
       <default>false</default>
       <longflag>usePCA</longflag>
     </boolean>
     <integer>
-<<<<<<< HEAD
       <name>useNumberOfBasis</name>
       <description>Maximum number of basis discriminants to compute (0=all).</description>
       <label>Number of basis</label>
-=======
-      <name>useNumberOfLDA</name>
-      <label>Number of LDA</label>
-      <description>Maximum number of linear discriminants to compute (0 = all).</description>
->>>>>>> 4a08d06a
       <default>0</default>
       <longflag>useNumberOfBasis</longflag>
     </integer>
     <string>
-<<<<<<< HEAD
       <name>saveBasisInfo</name>
       <description>Save basis information to a file</description>
       <label>Save basis to file</label>
@@ -101,18 +70,6 @@
       <description>Load Basis information from a file</description>
       <label>Load basis from file</label>
       <longflag>loadBasisInfo</longflag>
-=======
-      <name>saveLDAInfo</name>
-      <label>Save LDA Information</label>
-      <description>Save LDA information to a file.</description>
-      <longflag>saveLDAInfo</longflag>
-    </string>
-    <string>
-      <name>loadLDAInfo</name>
-      <description>Load LDA information from a file.</description>
-      <label>Load LDA Information</label>
-      <longflag>loadLDAInfo</longflag>
->>>>>>> 4a08d06a
     </string>
   </parameters>
 </executable>