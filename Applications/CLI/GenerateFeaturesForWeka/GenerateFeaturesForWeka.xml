--- conflicted
+++ resolved
@@ -67,13 +67,11 @@
       <flag>s</flag>
       <default>1.0</default>
     </double>
-<<<<<<< HEAD
     <boolean>
       <name>skipNormalizeImage</name>
       <flag>n</flag>
       <default>false</default>
     </boolean>
-=======
     <string-vector>
       <name>otherFeatures</name>
       <label>Other feature images</label>
@@ -82,6 +80,5 @@
       <flag>f</flag>
       <default></default>
     </string-vector>
->>>>>>> 1f86b0f9
   </parameters>
 </executable>