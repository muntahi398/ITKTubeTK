--- conflicted
+++ resolved
@@ -85,12 +85,8 @@
              ${IMAGECOMPARE_EXE}
                -t ${TEMP}/${PROJECT_NAME}Test3.mha
                -b MIDAS{${PROJECT_NAME}Test3.mha.md5} )
-<<<<<<< HEAD
 set_property(TEST ${PROJECT_NAME}-Test3-Compare
                       APPEND PROPERTY DEPENDS ${PROJECT_NAME}-Test3 )
-=======
-set_tests_properties( ${PROJECT_NAME}-Test3-Compare
-                      PROPERTIES DEPENDS ${PROJECT_NAME}-Test3 )
 
 #######
 # Test4
@@ -108,6 +104,5 @@
              ${IMAGECOMPARE_EXE}
                -t ${TEMP}/${PROJECT_NAME}Test4.mha
                -b MIDAS{${PROJECT_NAME}Test4.mha.md5} )
-set_tests_properties( ${PROJECT_NAME}-Test4-Compare
-                      PROPERTIES DEPENDS ${PROJECT_NAME}-Test4 )
->>>>>>> ce83a354
+set_property(TEST ${PROJECT_NAME}-Test4-Compare
+                      APPEND PROPERTY DEPENDS ${PROJECT_NAME}-Test4 )