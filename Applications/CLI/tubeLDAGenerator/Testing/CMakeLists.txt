--- conflicted
+++ resolved
@@ -48,13 +48,8 @@
                --objectId 0,255
                --saveLDAInfo ${TEMP}/${MODULE_NAME}Test1.mlda
                MIDAS{ES0015_Large.mha.md5},MIDAS{ES0015_Large.mha.md5}
-<<<<<<< HEAD
-               MIDAS{GDS0015_Large.mha.md5}
+               --labelmap MIDAS{GDS0015_Large.mha.md5}
                ${TEMP}/${MODULE_NAME}Test1 )
-=======
-               --labelmap MIDAS{GDS0015_Large.mha.md5}
-               ${TEMP}/${PROJECT_NAME}Test1 )
->>>>>>> ba7054cf
 
 #######
 # Test1-Compare
@@ -76,13 +71,8 @@
                --objectId 0,255
                --usePCA
                MIDAS{ES0015_Large.mha.md5},MIDAS{ES0015_Large.mha.md5}
-<<<<<<< HEAD
-               MIDAS{GDS0015_Large.mha.md5}
+               --labelmap MIDAS{GDS0015_Large.mha.md5}
                ${TEMP}/${MODULE_NAME}Test2 )
-=======
-               --labelmap MIDAS{GDS0015_Large.mha.md5}
-               ${TEMP}/${PROJECT_NAME}Test2 )
->>>>>>> ba7054cf
 
 #######
 # Test2-Compare
@@ -105,17 +95,10 @@
                --loadLDAInfo ${TEMP}/${MODULE_NAME}Test1.mlda
                --saveLDAInfo ${TEMP}/${MODULE_NAME}Test3.mlda
                MIDAS{ES0015_Large.mha.md5},MIDAS{ES0015_Large.mha.md5}
-<<<<<<< HEAD
-               MIDAS{GDS0015_Large.mha.md5}
+               --labelmap MIDAS{GDS0015_Large.mha.md5}
                ${TEMP}/${MODULE_NAME}Test3 )
 set_property(TEST ${MODULE_NAME}-Test3
                       APPEND PROPERTY DEPENDS ${MODULE_NAME}-Test1 )
-=======
-               --labelmap MIDAS{GDS0015_Large.mha.md5}
-               ${TEMP}/${PROJECT_NAME}Test3 )
-set_property(TEST ${PROJECT_NAME}-Test3
-                      APPEND PROPERTY DEPENDS ${PROJECT_NAME}-Test1 )
->>>>>>> ba7054cf
 
 #######
 # Test3-Compare
