--- conflicted
+++ resolved
@@ -35,13 +35,8 @@
       <name>labelmap</name>
       <label>Train Label Map</label>
       <channel>input</channel>
-<<<<<<< HEAD
       <description>Label map that designates the object of interest.</description>
       <default></default>
-=======
-      <description>Labelmap that designates the object of interest.</description>
-      <default/>
->>>>>>> 4a08d06a
       <longflag>labelmap</longflag>
     </image>
   </parameters>
@@ -49,17 +44,10 @@
     <label>Seed Finding Parameters</label>
     <description>Parameters that control seed finding.</description>
     <file>
-<<<<<<< HEAD
       <name>loadTubeSeedInfo</name>
-      <description>Load vessel seed info from a file</description>
+      <description>Load vessel seed information from a file</description>
       <label>Load vessel seed information</label>
       <longflag>loadTubeSeedInfo</longflag>
-=======
-      <name>loadVesselSeedInfo</name>
-      <label>Load Vessel Seed Information</label>
-      <description>Load vessel seed information from a file.</description>
-      <longflag>loadVesselSeedInfo</longflag>
->>>>>>> 4a08d06a
     </file>
   </parameters>
   <parameters advanced="true">
@@ -67,33 +55,21 @@
     <description>Parameters that determine how the seed finder is generated.</description>
     <double-vector>
       <name>ridgeScales</name>
-<<<<<<< HEAD
-      <description>Scales at which ridge features are computed.</description>
-      <label>Ridge scales</label>
-      <default>0.3,0.5,1.0,1.5,2.0,3.0</default>
-=======
       <label>Ridge Scales</label>
       <description>Scales at which Ridge features are computed.</description>
       <default>0.5,1.0,2.5</default>
->>>>>>> 4a08d06a
       <longflag>ridgeScales</longflag>
     </double-vector>
     <integer>
       <name>objectId</name>
-<<<<<<< HEAD
       <description>ID to be used in label map.</description>
       <label>ID of vessels in the label map</label>
-=======
-      <label>ID of Vessels in the Label Map</label>
-      <description>ID to be used in label map.</description>
->>>>>>> 4a08d06a
       <default>255</default>
       <longflag>objectId</longflag>
     </integer>
     <file>
-<<<<<<< HEAD
       <name>saveTubeSeedInfo</name>
-      <description>Save vessel seed info to a file.</description>
+      <description>Save tube seed information to a file.</description>
       <label>Save vessel seed information</label>
       <longflag>saveTubeSeedInfo</longflag>
     </file>
@@ -101,17 +77,6 @@
       <name>saveFeatureImages</name>
       <description>Base filename for saving feature images.</description>
       <label>Feature images base filename</label>
-=======
-      <name>saveVesselSeedInfo</name>
-      <label>Save Vessel Seed Information</label>
-      <description>Save vessel seed information to a file.</description>
-      <longflag>saveVesselSeedInfo</longflag>
-    </file>
-    <string>
-      <name>saveFeatureImages</name>
-      <label>Feature Images Base Filename</label>
-      <description>Base filename for saving feature images.</description>
->>>>>>> 4a08d06a
       <longflag>saveFeatureImages</longflag>
     </string>
   </parameters>
