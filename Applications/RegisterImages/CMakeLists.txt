--- conflicted
+++ resolved
@@ -43,9 +43,4 @@
   LOGO_HEADER ${TubeTK_SOURCE_DIR}/Base/CLI/TubeTKLogo.h
   TARGET_LIBRARIES
     ${ITK_LIBRARIES} ITKOptimizers ITKIOTransformBase
-<<<<<<< HEAD
     TubeTKRegistration )
-=======
-    TubeCLI TubeTKRegistration
-  INSTALL_RUNTIME_DESTINATION bin )
->>>>>>> 536a1cad
