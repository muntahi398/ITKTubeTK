##############################################################################
#
# Library:   TubeTK
#
# Copyright 2010 Kitware Inc. 28 Corporate Drive,
# Clifton Park, NY, 12065, USA.
#
# All rights reserved.
#
# Licensed under the Apache License, Version 2.0 (the "License");
# you may not use this file except in compliance with the License.
# You may obtain a copy of the License at
#
#       http://www.apache.org/licenses/LICENSE-2.0
#
# Unless required by applicable law or agreed to in writing, software
# distributed under the License is distributed on an "AS IS" BASIS,
# WITHOUT WARRANTIES OR CONDITIONS OF ANY KIND, either express or implied.
# See the License for the specific language governing permissions and
# limitations under the License.
#
##############################################################################

project( TubeTK )

# Require CMake 2.8 for its superbuild functionality.
cmake_minimum_required( VERSION 2.8.7 )

# Update CMake module path
set( TubeTK_CMAKE_EXTENSIONS_DIR ${TubeTK_SOURCE_DIR}/CMake )
set( CMAKE_MODULE_PATH ${TubeTK_CMAKE_EXTENSIONS_DIR} ${CMAKE_MODULE_PATH} )

# Set TubeTK version and output directories.
set( TubeTK_VERSION_MAJOR "0" )
set( TubeTK_VERSION_MINOR "9" )
set( TubeTK_VERSION_PATCH "0" )

include( TubeTKFunctionToday )
TubeTKFunctionToday( TubeTK_VERSION_BUILD )

set( TubeTK_VERSION
  "${TubeTK_VERSION_MAJOR}.${TubeTK_VERSION_MINOR}.${TubeTK_VERSION_PATCH}.${TubeTK_VERSION_BUILD}" )

set( CMAKE_RUNTIME_OUTPUT_DIRECTORY "${CMAKE_BINARY_DIR}/bin" )
set( CMAKE_LIBRARY_OUTPUT_DIRECTORY "${CMAKE_BINARY_DIR}/lib/TubeTK" )
set( CMAKE_ARCHIVE_OUTPUT_DIRECTORY "${CMAKE_BINARY_DIR}/lib/TubeTK" )

include( TubeTKBlockSetCMakeOSXVariables )
include( TubeTKMacroEmptyExternalProject )

# Setup for building 3D Slicer extensions.

option( TubeTK_BUILD_SLICER_EXTENSION
  "Build TubeTK as a 3D Slicer extension." OFF )
if( TubeTK_BUILD_SLICER_EXTENSION )
  set( EXTENSION_NAME TubeTK )
  set( EXTENSION_HOMEPAGE "http://www.tubetk.org" )
  set( EXTENSION_CATEGORY "TubeTK" )
  set( EXTENSION_CONTRIBUTORS "TubeTK Team at Kitware, Inc." )
  set( EXTENSION_DESCRIPTION
    "Using local image geometry for segmentation, registration, and filtering" )
  set( EXTENSION_ICONURL
    "http://public.kitware.com/Wiki/images/a/ad/TubeTK_Icon.jpg" )
  set( EXTENSION_SCREENSHOTURLS
    "http://public.kitware.com/Wiki/images/f/fd/VesselExtraction.jpg" )
  set( EXTENSION_README_FILE ${TubeTK_SOURCE_DIR}/README.md )
  set( EXTENSION_LICENSE_FILE ${TubeTK_SOURCE_DIR}/LICENSE.md )
  set( EXTENSION_BUILD_SUBDIRECTORY "TubeTK-build")
endif( TubeTK_BUILD_SLICER_EXTENSION )

# CDash dashboard setup.
include( CTest )
if( BUILD_TESTING )
  set( BUILDNAME "${BUILDNAME}" CACHE STRING
    "Name of the build on the CDash dashboard." )
  mark_as_advanced( BUILDNAME )
endif( BUILD_TESTING )
set( BUILD_WARNING_REPORT_LIMIT -1 )
set( BUILD_ERROR_REPORT_LIMIT -1 )
include( CTestConfig.cmake )
configure_file( ${TubeTK_SOURCE_DIR}/CMake/CTestCustom.cmake.in
  ${TubeTK_BINARY_DIR}/CTestCustom.cmake )

# Configure for the download of CTest unit testing data from a Midas Platform
# server.
set( MIDAS_USER "" CACHE STRING "Midas Platform user email address." )
mark_as_advanced( MIDAS_USER )
set( MIDAS_DEFAULT_API_KEY "" CACHE STRING "Midas Platform default API key." )
mark_as_advanced( MIDAS_DEFAULT_API_KEY )
set( MIDAS_DATA_DIR ${TubeTK_BINARY_DIR}/MIDAS_Data )

# Doxygen documentation setup.
option( BUILD_DOCUMENTATION
  "Build the software guide and source code documentation." OFF )
if( BUILD_DOCUMENTATION )
  option( TubeTK_USE_DOXYGEN
    "Use Doxygen to generate the source code documentation." ON )
  mark_as_advanced( TubeTK_USE_DOXYGEN )
  if( TubeTK_USE_DOXYGEN )
    add_subdirectory( CMake/Doxygen )
  endif( TubeTK_USE_DOXYGEN )
endif( BUILD_DOCUMENTATION )

# Microsoft Visual Studio setup.
if( MSVC )
  add_definitions( -D_SCL_SECURE_NO_WARNINGS )
  if( NOT CMAKE_FIRST_PASS_COMPLETED AND "${CMAKE_CXX_COMPILER}" MATCHES "cl" )
    set( CMAKE_CXX_FLAGS "${CMAKE_CXX_FLAGS} /bigobj /MP"
         CACHE STRING "Flags used by all build types." FORCE )
  endif( NOT CMAKE_FIRST_PASS_COMPLETED AND "${CMAKE_CXX_COMPILER}" MATCHES "cl" )
  option( DISABLE_MSVC8_DEPRECATED_WARNINGS
    "Disable Microsoft Visual Studio 8 deprecated warnings." ON )
  mark_as_advanced( FORCE DISABLE_MSVC8_DEPRECATED_WARNINGS )
  if( DISABLE_MSVC8_DEPRECATED_WARNINGS )
    add_definitions( -D_CRT_SECURE_NO_DEPRECATE )
  endif( DISABLE_MSVC8_DEPRECATED_WARNINGS )
endif( MSVC )

# Apple OS X setup.
if( APPLE )
  if( NOT CMAKE_FIRST_PASS_COMPLETED )
    set( CMAKE_CXX_FLAGS "${CMAKE_CXX_FLAGS} -fno-common"
      CACHE STRING "Flags used by all build types." FORCE )
    set( CMAKE_C_FLAGS "${CMAKE_C_FLAGS} -fno-common"
      CACHE STRING "Flags used by all build types." FORCE )
  endif( NOT CMAKE_FIRST_PASS_COMPLETED )
endif( APPLE )

# Linux or UNIX setup.
if( UNIX )
  if( NOT CMAKE_FIRST_PASS_COMPLETED )
    set( CMAKE_CXX_FLAGS "${CMAKE_CXX_FLAGS} -fno-strict-aliasing"
      CACHE STRING "Flags used by all build types." FORCE )
    set( CMAKE_C_FLAGS "${CMAKE_C_FLAGS} -fno-strict-aliasing"
      CACHE STRING "Flags used by all build types." FORCE )
    if( ${CMAKE_SIZEOF_VOID_P} EQUAL 8 )
      set( CMAKE_CXX_FLAGS "${CMAKE_CXX_FLAGS} -fPIC"
           CACHE STRING "Flags used by all build types." FORCE )
      set( CMAKE_C_FLAGS "${CMAKE_C_FLAGS} -fPIC"
           CACHE STRING "Flags used by all build types." FORCE )
    endif( ${CMAKE_SIZEOF_VOID_P} EQUAL 8 )
  endif( NOT CMAKE_FIRST_PASS_COMPLETED )
endif( UNIX )

# Implementation agnostic fPIC
set( CMAKE_POSITION_INDEPENDENT_CODE ON )

# Slicer library setup.
# If available, Slicer can be used to retrieve external libraries and modules
# used by TubeTK.
option( TubeTK_USE_SLICER "Use Slicer to extract useful commands and CLIs."
  OFF )
# If USE_SYSTEM_SLICER is OFF, it still won't be built as an external project.
option( USE_SYSTEM_SLICER
  "Use 3D Slicer to configure dependencies such as ITK, VTK, CTK..." ON )
mark_as_advanced( USE_SYSTEM_SLICER )

# Slicer must be used if TubeTK is built as an extension.
if( TubeTK_BUILD_SLICER_EXTENSION )
  set( TubeTK_USE_SLICER ON CACHE BOOL
    "Use 3D Slicer to extract useful commands and CLIs." FORCE )
endif( TubeTK_BUILD_SLICER_EXTENSION )

if( TubeTK_USE_SLICER AND USE_SYSTEM_SLICER )
  unset( QT_QMAKE_EXECUTABLE )
  # Find Slicer to set the [ITK|VTK|CTK|...]_DIR variables
  find_package( Slicer REQUIRED )
<<<<<<< HEAD
=======
  if( NOT Slicer_FOUND )
    set( Slicer_DIR "NOT_FOUND" CACHE PATH
      "Path to the Slicer-<buildtype>/Slicer-build directory." FORCE )
    mark_as_advanced( CLEAR Slicer_DIR )
  endif( NOT Slicer_FOUND )
>>>>>>> ada0ca78
  include( ${Slicer_USE_FILE} )
  # TubeTK_SLICER_SOURCE_DIR is needed to get ExpertAutomatedRegistration CLI
  if( Slicer_SOURCE_DIR )
    set( TubeTK_SLICER_SOURCE_DIR ${Slicer_SOURCE_DIR} )
  else( Slicer_SOURCE_DIR )
    set( TubeTK_SLICER_SOURCE_DIR ${Slicer_CMAKE_DIR}/.. )
  endif( Slicer_SOURCE_DIR )
  # All those dependencies are already provided by Slicer
  set( USE_SYSTEM_ITK ON CACHE BOOL
    "Exclude ITK from superbuild and use an existing build." FORCE )
  set( TubeTK_USE_VTK ON CACHE BOOL
    "Use VTK to enable additional functionality." FORCE )
  set( USE_SYSTEM_VTK ON CACHE BOOL
    "Exclude VTK from superbuild and use an existing build." FORCE )
  set( TubeTK_USE_QT ON CACHE BOOL
    "Use the Qt framework to enable additional functionality."
    FORCE )
  set( TubeTK_USE_CTK ON CACHE BOOL
    "Use CTK to enable additional functionality."
    FORCE )
  set( USE_SYSTEM_CTK ON CACHE BOOL
    "Exclude CTK from superbuild and use an existing build." FORCE )
  set( USE_SYSTEM_SLICER_EXECUTION_MODEL ON CACHE BOOL
    "Exclude SlicerExecutionModel from superbuild and use an existing build."
    FORCE )
endif( TubeTK_USE_SLICER AND USE_SYSTEM_SLICER )

# Boost libraries setup.
option( TubeTK_USE_BOOST
  "Use the Boost libraries to enable additional functionality." OFF )
if( TubeTK_USE_BOOST )
  find_package( Boost REQUIRED )
  if( NOT Boost_FOUND )
    set( BOOST_ROOT "NOT_FOUND" CACHE PATH
      "Path to the top-level directory of Boost." FORCE )
    mark_as_advanced( CLEAR BOOST_ROOT )
  endif( NOT Boost_FOUND )
endif( TubeTK_USE_BOOST )

#  Cppcheck setup.
option( TubeTK_USE_CPPCHECK "Use Cppcheck to enable additional tests." OFF )
set( USE_SYSTEM_CPPCHECK_DEFAULT OFF )
if( WIN32 )
  set( USE_SYSTEM_CPPCHECK_DEFAULT ON )
endif( WIN32 )
option( USE_SYSTEM_CPPCHECK
  "Exclude Cppcheck from superbuild and use an existing build."
  ${USE_SYSTEM_CPPCHECK_DEFAULT} )
mark_as_advanced( USE_SYSTEM_CPPCHECK )

# CTK setup.
option( TubeTK_USE_CTK "Use CTK to enable additional functionality." OFF )
option( USE_SYSTEM_CTK
  "Exclude CTK from superbuild and use an existing build." OFF )
mark_as_advanced( USE_SYSTEM_CTK )

# Image viewer setup.
option( TubeTK_USE_IMAGE_VIEWER "Use ImageViewer." OFF )
option( USE_SYSTEM_IMAGE_VIEWER
  "Exclude ImageViewer from superbuild and use an existing build." OFF )
mark_as_advanced( USE_SYSTEM_IMAGE_VIEWER )

option( TubeTK_USE_PYTHON "Use Python to enable additional functionality." OFF )
if( TubeTK_USE_PYTHON )
  # NumPy conversion support.
  option( TubeTK_USE_NUMPY "Use NumPy to enable additional functionality." ON )
  mark_as_advanced( TubeTK_USE_NUMPY )

  # Test TubeTK examples via Python virtualenv.
  option( TubeTK_USE_NOTEBOOKS
    "Test IPython notebooks in a Python virtualenv." ON )
  mark_as_advanced( TubeTK_USE_NOTEBOOKS )

  # PyQtGraph bridge support.
  option( TubeTK_USE_PYQTGRAPH
    "Use PyQtGraph to enable additional functionality." OFF )
  mark_as_advanced( TubeTK_USE_PYQTGRAPH )
endif( TubeTK_USE_PYTHON )

# ITK setup.
option( USE_SYSTEM_ITK "Exclude ITK from superbuild and use an existing build."
  OFF )
mark_as_advanced( USE_SYSTEM_ITK )

# JsonCpp library setup.
option( USE_SYSTEM_JSONCPP
  "Exclude JsonCpp from superbuild and use an existing build." OFF )
mark_as_advanced( USE_SYSTEM_JSONCPP )

# KWStyle setup.
option( TubeTK_USE_KWSTYLE
  "Use KWStyle to check for coding standards violations." OFF )
option( USE_SYSTEM_KWSTYLE
  "Exclude KWStyle from superbuild and use an existing build." OFF )
mark_as_advanced( USE_SYSTEM_KWSTYLE )

# LIBSVM setup.
option( TubeTK_USE_LIBSVM "Use LIBSVM to enable additional functionality." OFF )
option( USE_SYSTEM_LIBSVM
  "Exclude LIBSVM from superbuild and use an existing build." OFF )
mark_as_advanced( USE_SYSTEM_LIBSVM )

# Parameter serializer setup.
option( USE_SYSTEM_PARAMETER_SERIALIZER
  "Exclude parameter serializer from superbuild and use an existing build."
  OFF )
mark_as_advanced( USE_SYSTEM_PARAMETER_SERIALIZER )

# Qt framework setup.
option( TubeTK_USE_QT
  "Use the Qt framework to enable additional applications and libraries." OFF )
if( TubeTK_USE_QT )
  find_package( Qt4 )
  # 3D Slicer only tests against a specific Qt 4 version. To
  # override the version check, set the TubeTK_REQUIRED_QT_VERSION CMake
  # variable.
  if( NOT DEFINED TubeTK_REQUIRED_QT_VERSION )
    set( TubeTK_REQUIRED_QT_VERSION "4.7.4" CACHE STRING
      "Exact Qt4 framework version required." FORCE )
    mark_as_advanced( TubeTK_REQUIRED_QT_VERSION )
  endif( NOT DEFINED TubeTK_REQUIRED_QT_VERSION )
  if( QT4_FOUND )
    if( "${QT_VERSION_MAJOR}.${QT_VERSION_MINOR}.${QT_VERSION_PATCH}"
        VERSION_LESS "${TubeTK_REQUIRED_QT_VERSION}" )
      message(FATAL_ERROR "error: TubeTK requires at least Qt ${TubeTK_REQUIRED_QT_VERSION} "
                          "-- you cannot use Qt ${QT_VERSION_MAJOR}.${QT_VERSION_MINOR}.${QT_VERSION_PATCH}. ${extra_error_message}")
    endif( "${QT_VERSION_MAJOR}.${QT_VERSION_MINOR}.${QT_VERSION_PATCH}"
      VERSION_LESS "${TubeTK_REQUIRED_QT_VERSION}" )
    include( ${QT_USE_FILE} )
  else( QT4_FOUND )
    message( SEND_ERROR "Error: Qt4 framework not found." )
  endif( QT4_FOUND )
endif( TubeTK_USE_QT )

# Slicer Execution model Setup
option( USE_SYSTEM_SLICER_EXECUTION_MODEL
  "Exclude SlicerExecutionModel from superbuild and use an existing build."
  OFF )
mark_as_advanced( USE_SYSTEM_SLICER_EXECUTION_MODEL )

option( TubeTK_USE_VALGRIND "Use Valgrind to enable additional functionality."
  OFF )
mark_as_advanced( TubeTK_USE_VALGRIND )

# VTK setup.
option( TubeTK_USE_VTK "Use VTK to enable additional functionality." ON )
option( USE_SYSTEM_VTK "Exclude VTK from superbuild and use an existing build."
  OFF )
mark_as_advanced( USE_SYSTEM_VTK )

# Modules
option( TubeTK_BUILD_MODULES
  "Build modules. If not, only TubeTK library is built" ON )

# Indicate that this CMakeLists.txt file has already been parsed once. Keeps
# append commands from having an effect every time CMake is run.
set( CMAKE_FIRST_PASS_COMPLETED ON CACHE BOOL
  "Modify the cache variables only on the first pass through the CMake file."
  FORCE )
mark_as_advanced( CMAKE_FIRST_PASS_COMPLETED )

# Superbuild setup.
set( superbuild_enabled_by_default ON )

option( TubeTK_USE_SUPERBUILD
  "Build TubeTK and the projects it depends on using a superbuild."
  ${superbuild_enabled_by_default} )
mark_as_advanced( TubeTK_USE_SUPERBUILD )

# If TubeTK_CONFIG_BINARY_DIR isn't defined, it means TubeTK is *NOT* build
# using Superbuild. In that specific case, TubeTK_CONFIG_BINARY_DIR should
# default to TubeTK_BINARY_DIR
if( NOT DEFINED TubeTK_CONFIG_BINARY_DIR )
  set( TubeTK_CONFIG_BINARY_DIR ${CMAKE_BINARY_DIR} )
endif( NOT DEFINED TubeTK_CONFIG_BINARY_DIR )

if( TubeTK_USE_SUPERBUILD )
  if( TubeTK_BUILD_MODULES )
    # Expose the TubeTK_BUILD_* variables to Superbuild
    file( GLOB_RECURSE TubeTK_modules_files "TubeTKModules.cmake" )
    foreach( f ${TubeTK_modules_files} )
      include( ${f} )
    endforeach( f ${TubeTK_modules_files} )
  endif( TubeTK_BUILD_MODULES )

  add_subdirectory( "${CMAKE_CURRENT_SOURCE_DIR}/CMake/Superbuild" )
  return()
endif( TubeTK_USE_SUPERBUILD )

set( TubeTK_INSTALL_BIN_DIR "bin" )
set( TubeTK_INSTALL_LIB_DIR "lib/TubeTK" )
set( TubeTK_INSTALL_INCLUDE_DIR "include/TubeTK" )
set( TubeTK_INSTALL_SHARE_DIR "share/TubeTK" )

set( TubeTK_INSTALL_PLUGINS_BIN_DIR "${TubeTK_INSTALL_BIN_DIR}" )
set( TubeTK_INSTALL_PLUGINS_CACHE_DIR "${TubeTK_INSTALL_LIB_DIR}/CACHE" )
set( TubeTK_INSTALL_PLUGINS_INCLUDE_DIR "${TubeTK_INSTALL_INCLUDE_DIR}" )
set( TubeTK_INSTALL_PLUGINS_LIB_DIR "${TubeTK_INSTALL_LIB_DIR}" )
set( TubeTK_INSTALL_PLUGINS_SHARE_DIR "${TubeTK_INSTALL_SHARE_DIR}" )

if( TubeTK_USE_CPPCHECK )
  list( APPEND CMAKE_MODULE_PATH "${TubeTK_SOURCE_DIR}/CMake/Cppcheck" )
  find_package( Cppcheck REQUIRED )
  set( CPPCHECK_PATHS_TO_CHECK "${TubeTK_SOURCE_DIR}/Applications"
    "${TubeTK_SOURCE_DIR}/Base" )
  set( CPPCHECK_SUPPRESSIONS_FILE
    "${TubeTK_SOURCE_DIR}/CMake/Cppcheck/TubeTKCppcheckSuppressions.txt" )
  set( CPPCHECK_COMMAND_PREFIX "${CPPCHECK_EXECUTABLE}" -q --xml --suppressions
    "${CPPCHECK_SUPPRESSIONS_FILE}" )
  add_test( Cppcheck
    ${CPPCHECK_COMMAND_PREFIX} --enable=all ${CPPCHECK_PATHS_TO_CHECK} )
  set_tests_properties( Cppcheck
    PROPERTIES FAIL_REGULAR_EXPRESSION "error file=" )
endif( TubeTK_USE_CPPCHECK )

if( TubeTK_USE_QT )
  if( TubeTK_USE_CTK )
    find_package( CTK REQUIRED )
    include( ${CTK_USE_FILE} )
  endif( TubeTK_USE_CTK )
endif( TubeTK_USE_QT )

find_package( ITK REQUIRED )
include( ${ITK_USE_FILE} )

find_package( JsonCpp REQUIRED )
include_directories( ${JsonCpp_INCLUDE_DIRS} )

if( TubeTK_USE_KWSTYLE )
  find_package( KWStyle REQUIRED )
  find_package( Git )
  if( GIT_FOUND )
    execute_process( COMMAND ${GIT_EXECUTABLE} config hooks.KWStyle.path
      "${KWSTYLE_EXECUTABLE}"
      WORKING_DIRECTORY ${TubeTK_SOURCE_DIR} )
  endif( GIT_FOUND )

  option( KWSTYLE_USE_VIM_FORMAT
  "Set KWStyle to generate errors in a Vim compatible format." OFF )
  mark_as_advanced( KWSTYLE_USE_VIM_FORMAT )

  option( KWSTYLE_USE_MSVC_FORMAT
    "Set KWStyle to generate errors in a Microsoft Visual Studio compatible format."
    OFF )
  mark_as_advanced( KWSTYLE_USE_MSVC_FORMAT )

  option( KWSTYLE_DASHBOARD_SUBMISSION
    "Set the KWStyle arguments to generate a report for CDash dashboard submission."
    OFF )
  mark_as_advanced( KWSTYLE_DASHBOARD_SUBMISSION )

  if( KWSTYLE_DASHBOARD_SUBMISSION )
    set( KWSTYLE_ARGUMENTS -lesshtml
      -xml ${TubeTK_BINARY_DIR}/KWStyle.kws.xml
      -o ${TubeTK_BINARY_DIR}/KWStyle.Overwrite.txt
      -dart ${TubeTK_BINARY_DIR} -1 1
      -D ${TubeTK_BINARY_DIR}/KWStyle.Files.txt )
  else( KWSTYLE_DASHBOARD_SUBMISSION )
    set( KWSTYLE_ARGUMENTS -xml ${TubeTK_BINARY_DIR}/KWStyle.kws.xml
      -v -o ${TubeTK_BINARY_DIR}/KWStyle.Overwrite.txt
      -D ${TubeTK_BINARY_DIR}/KWStyle.Files.txt )
  endif( KWSTYLE_DASHBOARD_SUBMISSION )

  if( KWSTYLE_USE_VIM_FORMAT )
    set( KWSTYLE_ARGUMENTS -vim ${KWSTYLE_ARGUMENTS} )
  endif( KWSTYLE_USE_VIM_FORMAT )

  if( KWSTYLE_USE_MSVC_FORMAT )
    set( KWSTYLE_ARGUMENTS -msvc ${KWSTYLE_ARGUMENTS} )
  endif( KWSTYLE_USE_MSVC_FORMAT )

  configure_file( ${TubeTK_SOURCE_DIR}/CMake/KWStyle/KWStyle.kws.xml.in
    ${TubeTK_BINARY_DIR}/KWStyle.kws.xml )

  configure_file( ${TubeTK_SOURCE_DIR}/CMake/KWStyle/KWStyle.Files.txt.in
    ${TubeTK_BINARY_DIR}/KWStyle.Files.txt )

  configure_file( ${TubeTK_SOURCE_DIR}/CMake/KWStyle/KWStyle.Overwrite.txt.in
    ${TubeTK_BINARY_DIR}/KWStyle.Overwrite.txt )

  add_custom_target( StyleCheck
    COMMAND ${KWSTYLE_EXECUTABLE} ${KWSTYLE_ARGUMENTS}
    WORKING_DIRECTORY ${TubeTK_BINARY_DIR}
    COMMENT "Coding style checker" VERBATIM )
endif( TubeTK_USE_KWSTYLE )

if( TubeTK_USE_LIBSVM )
  find_package( LIBSVM REQUIRED )
endif( TubeTK_USE_LIBSVM )

find_package( ParameterSerializer REQUIRED )
include_directories( ${ParameterSerializer_INCLUDE_DIRS} )

set( SlicerExecutionModel_CLI_RUNTIME_INSTALL_DIRECTORY
  ${TubeTK_INSTALL_BIN_DIR} )
set( SlicerExecutionModel_CLI_LIBRARY_INSTALL_DIRECTORY
  ${TubeTK_INSTALL_LIB_DIR} )
set( SlicerExecutionModel_CLI_INCLUDE_INSTALL_DIRECTORY
  ${TubeTK_INSTALL_INCLUDE_DIR} )
set( SlicerExecutionModel_CLI_SHARE_INSTALL_DIRECTORY
  ${TubeTK_INSTALL_SHARE_DIR} )
set( SlicerExecutionModel_CLI_ARCHIVE_INSTALL_DIRECTORY
  ${TubeTK_INSTALL_LIB_DIR} )

set( SlicerExecutionModel_CLI_RUNTIME_OUTPUT_DIRECTORY
  "${CMAKE_BINARY_DIR}/bin" )
set( SlicerExecutionModel_CLI_LIBRARY_OUTPUT_DIRECTORY
  "${CMAKE_BINARY_DIR}/lib/TubeTK" )
set( SlicerExecutionModel_CLI_INCLUDE_OUTPUT_DIRECTORY
  "${CMAKE_BINARY_DIR}/include/TubeTK" )
set( SlicerExecutionModel_CLI_SHARE_OUTPUT_DIRECTORY
  "${CMAKE_BINARY_DIR}/share/TubeTK" )
set( SlicerExecutionModel_CLI_ARCHIVE_OUTPUT_DIRECTORY
  "${CMAKE_BINARY_DIR}/lib/TubeTK" )

find_package( SlicerExecutionModel REQUIRED GenerateCLP )
include( ${GenerateCLP_USE_FILE} )

if( TubeTK_USE_VTK )
  find_package( VTK REQUIRED )
  include( ${VTK_USE_FILE} )
endif( TubeTK_USE_VTK )

# Check endianness.
include( TestBigEndian )
test_big_endian( CMAKE_WORDS_BIGENDIAN )

# Setup to conform to 3D Slicer paths and define plugin copying macros.
if( TubeTK_BUILD_MODULES AND NOT TubeTK_USE_SLICER )
  include( Slicer4MacroGetSource )

  Slicer4MacroGetSource( Resources )
  Slicer4MacroGetSource( Base/CLI )
  Slicer4MacroGetSource( Libs/ITKFactoryRegistration )

  Slicer4MacroGetCLISource( ExpertAutomatedRegistration )

  # Build ITKFactorRegistration
  include( Slicer4Config )
  set( CXX_TEST_PATH ${TubeTK_BINARY_DIR}/${Slicer4_INSTALL_BIN_DIR} )
  set( LAUNCH_EXE "" )
  set( SUPPORT_2D_IMAGES on )

  set( ITKFactoryRegistration_INSTALL_BIN_DIR ${TubeTK_INSTALL_BIN_DIR} )
  set( ITKFactoryRegistration_INSTALL_LIB_DIR ${TubeTK_INSTALL_LIB_DIR} )
  add_subdirectory( ${TubeTK_SLICER_SOURCE_DIR}/Libs/ITKFactoryRegistration
    ${TubeTK_SLICER_BINARY_DIR}/Libs/ITKFactoryRegistration )
  include_directories( ${Slicer_BINARY_DIR}/Libs/itkFactoryRegistration )

  # Build SlicerBaseCLI
  add_subdirectory( ${TubeTK_SLICER_SOURCE_DIR}/Base/CLI
    ${TubeTK_SLICER_BINARY_DIR}/Base/CLI )

  # Config SlicerExecutionModel
  set( extras ITKFactoryRegistration )
  if( TubeTK_USE_VTK )
    list( APPEND extras SlicerBaseCLI )
  endif( TubeTK_USE_VTK )
  set( SlicerExecutionModel_EXTRA_EXECUTABLE_TARGET_LIBRARIES
    ${extras}
    CACHE INTERNAL "3D Slicer execution model extra libraries." FORCE )

endif( TubeTK_BUILD_MODULES AND NOT TubeTK_USE_SLICER )

include( TubeTKMacroInstallPlugins )

# Setup Python VirtualEnv for testing.
if( BUILD_TESTING AND TubeTK_USE_PYTHON )
  include( CMake/TubeTKVirtualEnvSetup.cmake )
endif( BUILD_TESTING AND TubeTK_USE_PYTHON )

# Test TubeTK IPython examples.
if( TubeTK_USE_NOTEBOOKS )
  add_subdirectory( Examples )
endif( TubeTK_USE_NOTEBOOKS )

add_subdirectory( Utilities )
add_subdirectory( Base )
if( TubeTK_BUILD_MODULES )
  add_subdirectory( Applications )
endif( TubeTK_BUILD_MODULES )

# Optionally build 3D Slicer modules.
if( TubeTK_BUILD_MODULES AND TubeTK_USE_SLICER )
  add_subdirectory( SlicerModules )
endif( TubeTK_BUILD_MODULES AND TubeTK_USE_SLICER )

# Create the directory where CTest unit tests store temporary results.
make_directory( ${TubeTK_BINARY_DIR}/Temporary )

# Configure variables to export.
set( TubeTK_INCLUDE_DIRS
  ${TubeTK_SOURCE_DIR}/Base/CLI
  ${TubeTK_SOURCE_DIR}/Base/Common
  ${TubeTK_SOURCE_DIR}/Base/Filtering
  ${TubeTK_SOURCE_DIR}/Base/IO
  ${TubeTK_SOURCE_DIR}/Base/Numerics
  ${TubeTK_SOURCE_DIR}/Base/ObjectDocuments
  ${TubeTK_SOURCE_DIR}/Base/Registration
  ${TubeTK_SOURCE_DIR}/Base/Segmentation
  ${TubeTK_SOURCE_DIR}/Base/USTK )

if( MSVC )
  set( TubeTK_EXECUTABLE_DIRS
    ${JsonCpp_DIR}/bin/${CMAKE_BUILD_TYPE}
    ${ParameterSerializer_DIR}/bin/${CMAKE_BUILD_TYPE}
    ${GenerateCLP_DIR}/${CMAKE_BUILD_TYPE}
    ${ITK_DIR}/bin/${CMAKE_BUILD_TYPE}
    ${TubeTK_BINARY_DIR}/bin/${CMAKE_BUILD_TYPE}
    ${TubeTK_BINARY_DIR}/lib/TubeTK/Plugins/${CMAKE_BUILD_TYPE} )
  if( TubeTK_USE_VTK )
    list( APPEND TubeTK_EXECUTABLE_DIRS
      ${VTK_DIR}/bin/${CMAKE_BUILD_TYPE} )
  endif( TubeTK_USE_VTK )
else( MSVC )
  set( TubeTK_EXECUTABLE_DIRS
    ${JsonCpp_DIR}/bin
    ${ParameterSerializer_DIR}/bin
    ${GenerateCLP_DIR}
    ${ITK_DIR}/bin
    ${TubeTK_BINARY_DIR}/bin
    ${TubeTK_BINARY_DIR}/lib
    ${TubeTK_BINARY_DIR}/lib/TubeTK/Plugins )
  if( TubeTK_USE_VTK )
    list( APPEND ${VTK_DIR}/bin )
  endif( TubeTK_USE_VTK )
endif( MSVC )

set( TubeTK_LIBRARY_DIRS
  ${TubeTK_EXECUTABLE_DIRS} )

# Configure TubeTKTargets.cmake.
get_property( TubeTK_TARGETS GLOBAL PROPERTY TubeTK_TARGETS )
export( TARGETS ${TubeTK_TARGETS} FILE ${TubeTK_CONFIG_BINARY_DIR}/TubeTKTargets.cmake )

set( TubeTK_TARGETS_FILE
  ${TubeTK_CONFIG_BINARY_DIR}/TubeTKTargets.cmake )

set( TubeTK_USE_FILE
  ${TubeTK_CONFIG_BINARY_DIR}/UseTubeTK.cmake )

# Configure TubeTKConfig.cmake.
# The variables set above are for building against a TubeTK build tree.
# A different TubeTKConfig.cmake will need to be generated in order to build
# against a TubeTK installation.
configure_file( ${TubeTK_SOURCE_DIR}/CMake/TubeTKConfig.cmake.in
  ${TubeTK_CONFIG_BINARY_DIR}/TubeTKConfig.cmake @ONLY )

# Configure UseTubeTK.cmake.
configure_file( ${TubeTK_SOURCE_DIR}/CMake/UseTubeTK.cmake.in
  ${TubeTK_CONFIG_BINARY_DIR}/UseTubeTK.cmake @ONLY )

# Configure a launcher for running TubeTK methods from the command line in
# Microsoft Windows.
configure_file( ${TubeTK_SOURCE_DIR}/CMake/TubeTKLauncher.bat.in
  ${TubeTK_BINARY_DIR}/TubeTKLauncher.bat @ONLY )

# Configure a launcher for running TubeTK methods from the command line in
# Apple OS X, Linux, or UNIX.
configure_file( ${TubeTK_SOURCE_DIR}/CMake/TubeTKLauncher.sh.in
  ${TubeTK_BINARY_DIR}/TubeTKLauncher.sh @ONLY )

# Configure CPack packaging.
if( NOT TubeTK_BUILD_SLICER_EXTENSION )
  # Record ITK, VTK, CTK, and GenerateCLP libraries used by TubeTK for
  # packaging.
  file( GLOB_RECURSE ITK_BINARIES "${ITK_DIR}/lib/lib*" )
  if( TubeTK_USE_VTK )
    file( GLOB_RECURSE VTK_BINARIES "${VTK_DIR}/bin/lib*" )
  endif( TubeTK_USE_VTK )
  if( TubeTK_USE_CTK )
    file( GLOB_RECURSE CTK_BINARIES "${CTK_DIR}/CTK-build/bin/lib*" )
  endif( TubeTK_USE_CTK )
  file( GLOB_RECURSE SEM_BINARIES "${GenerateCLP_DIR}/bin/lib*" )
  file( GLOB_RECURSE JsonCpp_BINARIES "${JsonCpp_DIR}/lib/lib*" )
  list( APPEND TubeTK_SUPPORT_BINARIES
    ${SEM_BINARIES} ${CTK_BINARIES} ${VTK_BINARIES} ${ITK_BINARIES}
    ${JsonCpp_BINARIES} )
  install( FILES ${TubeTK_SUPPORT_BINARIES}
    DESTINATION lib )

  # Record the environment setup files for packaging.
  set( TubeTK_LINUX_SETUP
    ${TubeTK_SOURCE_DIR}/CMake/TubeTKSourceMeToSetupLinux.sh )
  set( TubeTK_WINDOWS_SETUP
    ${TubeTK_SOURCE_DIR}/CMake/TubeTKRunMeToSetupWindows.bat )

  include( InstallRequiredSystemLibraries )

  set( CPACK_PACKAGE_DESCRIPTION_SUMMARY
    "TubeTK for the analysis of geometric structures in images." )
  set( CPACK_PACKAGE_VENDOR "Kitware, Inc." )
  set( CPACK_PACKAGE_DESCRIPTION_FILE "${TubeTK_SOURCE_DIR}/CMake/CPack/DESCRIPTION.txt" )
  set( CPACK_RESOURCE_FILE_LICENSE "${TubeTK_SOURCE_DIR}/CMake/CPack/LICENSE.txt" )

  set( CPACK_PACKAGE_VERSION_MAJOR ${TubeTK_VERSION_MAJOR} )
  set( CPACK_PACKAGE_VERSION_MINOR ${TubeTK_VERSION_MINOR} )
  set( CPACK_PACKAGE_VERSION_PATCH ${TubeTK_VERSION_PATCH} )
  set( CPACK_PACKAGE_VERSION ${TubeTK_VERSION_BUILD} )

  set( CPACK_PACKAGE_CONTACT "stephen.aylward@kitware.com" )

  set( CPACK_PACKAGE_INSTALL_DIRECTORY
    "TubeTK_${TubeTK_VERSION_MAJOR}.${TubeTK_VERSION_MINOR}" )

  if( WIN32 AND NOT UNIX )
    # There is a bug in NSI that does not handle full UNIX paths properly. Make
    # sure there is at least one set of four backslashes.
    set( CPACK_PACKAGE_ICON
      "${TubeTK_SOURCE_DIR}\\\\Icon.png" )
    set( CPACK_NSIS_INSTALLED_ICON_NAME "bin\\\\TubeTK.exe" )
    set( CPACK_NSIS_DISPLAY_NAME "${CPACK_PACKAGE_INSTALL_DIRECTORY} TubeTK" )
    set( CPACK_NSIS_HELP_LINK "http:\\\\\\\\tubetk.org" )
    set( CPACK_NSIS_URL_INFO_ABOUT "http:\\\\\\\\tubetk.org" )
    set( CPACK_NSIS_CONTACT "stephen.aylward@kitware.com" )
    set( CPACK_NSIS_MODIFY_PATH ON )
  else( WIN32 AND NOT UNIX )
    set( CPACK_STRIP_FILES true )
    set( CPACK_SOURCE_STRIP_FILES true )
  endif( WIN32 AND NOT UNIX )

  set( CMAKE_INSTALL_RPATH "$ORIGIN/../..;." )

  # Standard CPack setup.
  option( CMAKE_INSTALL_DEBUG_LIBRARIES
    "Install the Microsoft runtime debug libraries with CMake." FALSE )
  mark_as_advanced( CMAKE_INSTALL_DEBUG_LIBRARIES )

  # By default, do not warn when built on machines using only Microsoft Visual
  # Studio Express.
  if( NOT DEFINED CMAKE_INSTALL_SYSTEM_RUNTIME_LIBS_NO_WARNINGS )
    set( CMAKE_INSTALL_SYSTEM_RUNTIME_LIBS_NO_WARNINGS ON )
  endif( NOT DEFINED CMAKE_INSTALL_SYSTEM_RUNTIME_LIBS_NO_WARNINGS )

  # Make this explicit here, rather than accepting the CPack default value, so
  # we can refer to it.
  set( CPACK_PACKAGE_NAME "${CMAKE_PROJECT_NAME}" )

  # Installers for 32- vs. 64-bit CMake:
  #   - Root install directory (displayed to end user at installer runtime).
  #   - NSIS package/display name (text used in the installer GUI).
  #   - Registry key used to store information about the installation.
  if( CMAKE_CL_64 )
    set( CPACK_NSIS_INSTALL_ROOT "$PROGRAMFILES64" )
    set( CPACK_NSIS_PACKAGE_NAME
      "${CPACK_PACKAGE_INSTALL_DIRECTORY} ( Win64 )" )
    set( CPACK_PACKAGE_INSTALL_REGISTRY_KEY
      "${CPACK_PACKAGE_NAME} ${CPACK_PACKAGE_VERSION} ( Win64 )" )
  else( CMAKE_CL_64 )
    set( CPACK_NSIS_INSTALL_ROOT "$PROGRAMFILES" )
    set( CPACK_NSIS_PACKAGE_NAME "${CPACK_PACKAGE_INSTALL_DIRECTORY}" )
    set( CPACK_PACKAGE_INSTALL_REGISTRY_KEY
      "${CPACK_PACKAGE_NAME} ${CPACK_PACKAGE_VERSION}" )
  endif( CMAKE_CL_64 )

  if( NOT DEFINED CPACK_SYSTEM_NAME )
    set( CPACK_SYSTEM_NAME ${CMAKE_SYSTEM_NAME}-${CMAKE_SYSTEM_PROCESSOR} )
  endif( NOT DEFINED CPACK_SYSTEM_NAME )

  if( ${CPACK_SYSTEM_NAME} MATCHES Windows )
    if( CMAKE_CL_64 )
      set( CPACK_SYSTEM_NAME win64-x64 )
    else( CMAKE_CL_64 )
      set( CPACK_SYSTEM_NAME win32-x86 )
    endif( CMAKE_CL_64 )
  endif( ${CPACK_SYSTEM_NAME} MATCHES Windows )

  set( CPACK_SOURCE_PACKAGE_FILE_NAME "TubeTK-${TubeTK_VERSION_BUILD}" )
  set( CPACK_PACKAGE_FILE_NAME
    "${CPACK_SOURCE_PACKAGE_FILE_NAME}-${CPACK_SYSTEM_NAME}" )

  # Include CPack model once all variables are set.
  include( CPack )
else( NOT TubeTK_BUILD_SLICER_EXTENSION )
  include( ${Slicer_EXTENSION_CPACK} )
endif( NOT TubeTK_BUILD_SLICER_EXTENSION )<|MERGE_RESOLUTION|>--- conflicted
+++ resolved
@@ -165,14 +165,11 @@
   unset( QT_QMAKE_EXECUTABLE )
   # Find Slicer to set the [ITK|VTK|CTK|...]_DIR variables
   find_package( Slicer REQUIRED )
-<<<<<<< HEAD
-=======
   if( NOT Slicer_FOUND )
     set( Slicer_DIR "NOT_FOUND" CACHE PATH
       "Path to the Slicer-<buildtype>/Slicer-build directory." FORCE )
     mark_as_advanced( CLEAR Slicer_DIR )
   endif( NOT Slicer_FOUND )
->>>>>>> ada0ca78
   include( ${Slicer_USE_FILE} )
   # TubeTK_SLICER_SOURCE_DIR is needed to get ExpertAutomatedRegistration CLI
   if( Slicer_SOURCE_DIR )
